<<<<<<< HEAD
import BigNumber from 'bignumber.js';

export const TEST_SNAPSHOT_ID = '0x1';

=======
import {
  iAssetBase,
  iAavePoolAssets,
  IMarketRates,
  iAssetAggregatorBase,
  AavePools,
  iMultiPoolsAssets,
  IReserveParams,
  tEthereumAddress,
  iBasicDistributionParams,
  eEthereumNetwork,
} from './types';
import BigNumber from 'bignumber.js';
import {getParamPerPool, getParamPerNetwork} from './contracts-helpers';

export const TEST_SNAPSHOT_ID = '0x1';

export const BUIDLEREVM_CHAINID = 31337;
export const COVERAGE_CHAINID = 1337;

// ----------------
// MATH
// ----------------

>>>>>>> 6177af3a
export const WAD = Math.pow(10, 18).toString();
export const HALF_WAD = new BigNumber(WAD).multipliedBy(0.5).toString();
export const RAY = new BigNumber(10).exponentiatedBy(27).toFixed();
export const HALF_RAY = new BigNumber(RAY).multipliedBy(0.5).toFixed();
export const WAD_RAY_RATIO = Math.pow(10, 9).toString();
export const oneEther = new BigNumber(Math.pow(10, 18));
export const oneRay = new BigNumber(Math.pow(10, 27));
export const MAX_UINT_AMOUNT =
  '115792089237316195423570985008687907853269984665640564039457584007913129639935';
export const ONE_YEAR = '31536000';
export const ZERO_ADDRESS = '0x0000000000000000000000000000000000000000';
export const ONE_ADDRESS = '0x0000000000000000000000000000000000000001';

// ----------------
// PROTOCOL GLOBAL PARAMS
// ----------------
export const OPTIMAL_UTILIZATION_RATE = new BigNumber(0.8).times(RAY);
export const EXCESS_UTILIZATION_RATE = new BigNumber(0.2).times(RAY);
export const APPROVAL_AMOUNT_LENDING_POOL = '1000000000000000000000000000';
export const TOKEN_DISTRIBUTOR_PERCENTAGE_BASE = '10000';
export const MOCK_USD_PRICE_IN_WEI = '5848466240000000';
export const USD_ADDRESS = '0x10F7Fc1F91Ba351f9C629c5947AD69bD03C05b96';
<<<<<<< HEAD
export const AAVE_REFERRAL = '0';
=======
export const ZERO_ADDRESS = '0x0000000000000000000000000000000000000000';
export const ONE_ADDRESS = '0x0000000000000000000000000000000000000001';
export const AAVE_REFERRAL = '0';

// ----------------
// COMMON PROTOCOL PARAMS ACROSS POOLS AND NETWORKS
// ----------------

export const ALL_AAVE_RESERVES_SYMBOLS = [
  [
    'ETH',
    'DAI',
    'LEND',
    'TUSD',
    'BAT',
    'USDC',
    'USDT',
    'SUSD',
    'ZRX',
    'MKR',
    'WBTC',
    'LINK',
    'KNC',
    'MANA',
    'REP',
    'SNX',
    'BUSD',
    'UNI_DAI_ETH',
    'UNI_USDC_ETH',
    'UNI_SETH_ETH',
    'UNI_LINK_ETH',
    'UNI_MKR_ETH',
    'UNI_LEND_ETH',
  ],
];

export const MOCK_CHAINLINK_AGGREGATORS_PRICES: iAssetAggregatorBase<string> = {
  DAI: oneEther.multipliedBy('0.00369068412860').toFixed(),
  TUSD: oneEther.multipliedBy('0.00364714136416').toFixed(),
  USDC: oneEther.multipliedBy('0.00367714136416').toFixed(),
  LEND: oneEther.multipliedBy('0.00003620948469').toFixed(),
  BAT: oneEther.multipliedBy('0.00137893825230').toFixed(),
  USDT: oneEther.multipliedBy('0.00369068412860').toFixed(),
  SUSD: oneEther.multipliedBy('0.00364714136416').toFixed(),
  MKR: oneEther.multipliedBy('2.508581').toFixed(),
  REP: oneEther.multipliedBy('0.048235').toFixed(),
  ZRX: oneEther.multipliedBy('0.001151').toFixed(),
  WBTC: oneEther.multipliedBy('47.332685').toFixed(),
  LINK: oneEther.multipliedBy('0.009955').toFixed(),
  KNC: oneEther.multipliedBy('0.001072').toFixed(),
  MANA: oneEther.multipliedBy('0.000158').toFixed(),
  SNX: oneEther.multipliedBy('0.00442616').toFixed(),
  BUSD: oneEther.multipliedBy('0.00736484').toFixed(),
  WETH: oneEther.toFixed(),
  USD: MOCK_USD_PRICE_IN_WEI,
  UNI_DAI_ETH: oneEther.multipliedBy('2.1').toFixed(),
  UNI_USDC_ETH: oneEther.multipliedBy('2.1').toFixed(),
  UNI_SETH_ETH: oneEther.multipliedBy('2.1').toFixed(),
  UNI_LEND_ETH: oneEther.multipliedBy('2.1').toFixed(),
  UNI_LINK_ETH: oneEther.multipliedBy('2.1').toFixed(),
  UNI_MKR_ETH: oneEther.multipliedBy('2.1').toFixed(),
};

export const ALL_ASSETS_INITIAL_PRICES: iAssetBase<string> = {
  ...MOCK_CHAINLINK_AGGREGATORS_PRICES,
};

export const LENDING_RATE_ORACLE_RATES_COMMON: iAavePoolAssets<IMarketRates> = {
  WETH: {
    borrowRate: oneRay.multipliedBy(0.03).toFixed(),
  },
  DAI: {
    borrowRate: oneRay.multipliedBy(0.039).toFixed(),
  },
  TUSD: {
    borrowRate: oneRay.multipliedBy(0.035).toFixed(),
  },
  USDC: {
    borrowRate: oneRay.multipliedBy(0.039).toFixed(),
  },
  SUSD: {
    borrowRate: oneRay.multipliedBy(0.035).toFixed(),
  },
  USDT: {
    borrowRate: oneRay.multipliedBy(0.035).toFixed(),
  },
  BAT: {
    borrowRate: oneRay.multipliedBy(0.03).toFixed(),
  },
  LEND: {
    borrowRate: oneRay.multipliedBy(0.03).toFixed(),
  },
  LINK: {
    borrowRate: oneRay.multipliedBy(0.03).toFixed(),
  },
  KNC: {
    borrowRate: oneRay.multipliedBy(0.03).toFixed(),
  },
  REP: {
    borrowRate: oneRay.multipliedBy(0.03).toFixed(),
  },
  MKR: {
    borrowRate: oneRay.multipliedBy(0.03).toFixed(),
  },
  MANA: {
    borrowRate: oneRay.multipliedBy(0.03).toFixed(),
  },
  WBTC: {
    borrowRate: oneRay.multipliedBy(0.03).toFixed(),
  },
  ZRX: {
    borrowRate: oneRay.multipliedBy(0.03).toFixed(),
  },
  SNX: {
    borrowRate: oneRay.multipliedBy(0.03).toFixed(),
  },
  BUSD: {
    borrowRate: oneRay.multipliedBy(0.05).toFixed(),
  },
};

export const getReservesConfigByPool = (pool: AavePools): iMultiPoolsAssets<IReserveParams> =>
  getParamPerPool<iMultiPoolsAssets<IReserveParams>>(
    {
      [AavePools.proto]: {
        DAI: {
          baseVariableBorrowRate: new BigNumber(0.01).multipliedBy(oneRay).toFixed(),
          variableRateSlope1: new BigNumber(0.05).multipliedBy(oneRay).toFixed(),
          variableRateSlope2: new BigNumber(0.5).multipliedBy(oneRay).toFixed(),
          stableRateSlope1: new BigNumber(0.16).multipliedBy(oneRay).toFixed(),
          stableRateSlope2: new BigNumber(0.6).multipliedBy(oneRay).toFixed(),
          baseLTVAsCollateral: '7500',
          liquidationThreshold: '8000',
          liquidationBonus: '10500',
          borrowingEnabled: true,
          stableBorrowRateEnabled: true,
          reserveDecimals: '18',
        },
        TUSD: {
          baseVariableBorrowRate: new BigNumber(0.01).multipliedBy(oneRay).toFixed(),
          variableRateSlope1: new BigNumber(0.04).multipliedBy(oneRay).toFixed(),
          variableRateSlope2: new BigNumber(0.5).multipliedBy(oneRay).toFixed(),
          stableRateSlope1: new BigNumber(0.14).multipliedBy(oneRay).toFixed(),
          stableRateSlope2: new BigNumber(0.6).multipliedBy(oneRay).toFixed(),
          baseLTVAsCollateral: '7500',
          liquidationThreshold: '8000',
          liquidationBonus: '10500',
          borrowingEnabled: true,
          stableBorrowRateEnabled: true,
          reserveDecimals: '18',
        },
        USDC: {
          baseVariableBorrowRate: new BigNumber(0.01).multipliedBy(oneRay).toFixed(),
          variableRateSlope1: new BigNumber(0.04).multipliedBy(oneRay).toFixed(),
          variableRateSlope2: new BigNumber(0.5).multipliedBy(oneRay).toFixed(),
          stableRateSlope1: new BigNumber(0.16).multipliedBy(oneRay).toFixed(),
          stableRateSlope2: new BigNumber(0.6).multipliedBy(oneRay).toFixed(),
          baseLTVAsCollateral: '7500',
          liquidationThreshold: '8000',
          liquidationBonus: '10500',
          borrowingEnabled: true,
          stableBorrowRateEnabled: true,
          reserveDecimals: '6',
        },
        USDT: {
          baseVariableBorrowRate: new BigNumber(0.01).multipliedBy(oneRay).toFixed(),
          variableRateSlope1: new BigNumber(0.04).multipliedBy(oneRay).toFixed(),
          variableRateSlope2: new BigNumber(0.5).multipliedBy(oneRay).toFixed(),
          stableRateSlope1: new BigNumber(0.14).multipliedBy(oneRay).toFixed(),
          stableRateSlope2: new BigNumber(0.6).multipliedBy(oneRay).toFixed(),
          baseLTVAsCollateral: '-1',
          liquidationThreshold: '8000',
          liquidationBonus: '10500',
          borrowingEnabled: true,
          stableBorrowRateEnabled: true,
          reserveDecimals: '6',
        },
        SUSD: {
          baseVariableBorrowRate: new BigNumber(0.01).multipliedBy(oneRay).toFixed(),
          variableRateSlope1: new BigNumber(0.04).multipliedBy(oneRay).toFixed(),
          variableRateSlope2: new BigNumber(0.5).multipliedBy(oneRay).toFixed(),
          stableRateSlope1: new BigNumber(0.14).multipliedBy(oneRay).toFixed(),
          stableRateSlope2: new BigNumber(0.6).multipliedBy(oneRay).toFixed(),
          baseLTVAsCollateral: '-1',
          liquidationThreshold: '8000',
          liquidationBonus: '10500',
          borrowingEnabled: true,
          stableBorrowRateEnabled: false,
          reserveDecimals: '18',
        },
        LEND: {
          baseVariableBorrowRate: new BigNumber(0).multipliedBy(oneRay).toFixed(),
          variableRateSlope1: new BigNumber(0.08).multipliedBy(oneRay).toFixed(),
          variableRateSlope2: new BigNumber(0.5).multipliedBy(oneRay).toFixed(),
          stableRateSlope1: new BigNumber(0.1).multipliedBy(oneRay).toFixed(),
          stableRateSlope2: new BigNumber(0.6).multipliedBy(oneRay).toFixed(),
          baseLTVAsCollateral: '6000',
          liquidationThreshold: '6500',
          liquidationBonus: '11500',
          borrowingEnabled: true,
          stableBorrowRateEnabled: true,
          reserveDecimals: '18',
        },
        BAT: {
          baseVariableBorrowRate: new BigNumber(0).multipliedBy(oneRay).toFixed(),
          variableRateSlope1: new BigNumber(0.08).multipliedBy(oneRay).toFixed(),
          variableRateSlope2: new BigNumber(0.5).multipliedBy(oneRay).toFixed(),
          stableRateSlope1: new BigNumber(0.1).multipliedBy(oneRay).toFixed(),
          stableRateSlope2: new BigNumber(0.6).multipliedBy(oneRay).toFixed(),
          baseLTVAsCollateral: '6000',
          liquidationThreshold: '6500',
          liquidationBonus: '11000',
          borrowingEnabled: true,
          stableBorrowRateEnabled: true,
          reserveDecimals: '18',
        },
        WETH: {
          baseVariableBorrowRate: new BigNumber(0).multipliedBy(oneRay).toFixed(),
          variableRateSlope1: new BigNumber(0.08).multipliedBy(oneRay).toFixed(),
          variableRateSlope2: new BigNumber(0.5).multipliedBy(oneRay).toFixed(),
          stableRateSlope1: new BigNumber(0.1).multipliedBy(oneRay).toFixed(),
          stableRateSlope2: new BigNumber(0.6).multipliedBy(oneRay).toFixed(),
          baseLTVAsCollateral: '7500',
          liquidationThreshold: '8000',
          liquidationBonus: '10500',
          borrowingEnabled: true,
          stableBorrowRateEnabled: true,
          reserveDecimals: '18',
        },
        LINK: {
          baseVariableBorrowRate: new BigNumber(0).multipliedBy(oneRay).toFixed(),
          variableRateSlope1: new BigNumber(0.08).multipliedBy(oneRay).toFixed(),
          variableRateSlope2: new BigNumber(0.5).multipliedBy(oneRay).toFixed(),
          stableRateSlope1: new BigNumber(0.1).multipliedBy(oneRay).toFixed(),
          stableRateSlope2: new BigNumber(0.6).multipliedBy(oneRay).toFixed(),
          baseLTVAsCollateral: '6500',
          liquidationThreshold: '7000',
          liquidationBonus: '11000',
          borrowingEnabled: true,
          stableBorrowRateEnabled: true,
          reserveDecimals: '18',
        },
        WBTC: {
          baseVariableBorrowRate: new BigNumber(0).multipliedBy(oneRay).toFixed(),
          variableRateSlope1: new BigNumber(0.08).multipliedBy(oneRay).toFixed(),
          variableRateSlope2: new BigNumber(0.5).multipliedBy(oneRay).toFixed(),
          stableRateSlope1: new BigNumber(0.1).multipliedBy(oneRay).toFixed(),
          stableRateSlope2: new BigNumber(0.6).multipliedBy(oneRay).toFixed(),
          baseLTVAsCollateral: '6000',
          liquidationThreshold: '6500',
          liquidationBonus: '11500',
          borrowingEnabled: true,
          stableBorrowRateEnabled: true,
          reserveDecimals: '8',
        },
        KNC: {
          baseVariableBorrowRate: new BigNumber(0).multipliedBy(oneRay).toFixed(),
          variableRateSlope1: new BigNumber(0.08).multipliedBy(oneRay).toFixed(),
          variableRateSlope2: new BigNumber(0.5).multipliedBy(oneRay).toFixed(),
          stableRateSlope1: new BigNumber(0.1).multipliedBy(oneRay).toFixed(),
          stableRateSlope2: new BigNumber(0.6).multipliedBy(oneRay).toFixed(),
          baseLTVAsCollateral: '6000',
          liquidationThreshold: '6500',
          liquidationBonus: '11000',
          borrowingEnabled: true,
          stableBorrowRateEnabled: true,
          reserveDecimals: '18',
        },
        REP: {
          baseVariableBorrowRate: new BigNumber(0).multipliedBy(oneRay).toFixed(),
          variableRateSlope1: new BigNumber(0.08).multipliedBy(oneRay).toFixed(),
          variableRateSlope2: new BigNumber(0.5).multipliedBy(oneRay).toFixed(),
          stableRateSlope1: new BigNumber(0.1).multipliedBy(oneRay).toFixed(),
          stableRateSlope2: new BigNumber(0.6).multipliedBy(oneRay).toFixed(),
          baseLTVAsCollateral: '6000',
          liquidationThreshold: '6500',
          liquidationBonus: '11000',
          borrowingEnabled: true,
          stableBorrowRateEnabled: true,
          reserveDecimals: '18',
        },
        MKR: {
          baseVariableBorrowRate: new BigNumber(0).multipliedBy(oneRay).toFixed(),
          variableRateSlope1: new BigNumber(0.08).multipliedBy(oneRay).toFixed(),
          variableRateSlope2: new BigNumber(0.5).multipliedBy(oneRay).toFixed(),
          stableRateSlope1: new BigNumber(0.1).multipliedBy(oneRay).toFixed(),
          stableRateSlope2: new BigNumber(0.6).multipliedBy(oneRay).toFixed(),
          baseLTVAsCollateral: '6000',
          liquidationThreshold: '6500',
          liquidationBonus: '11000',
          borrowingEnabled: true,
          stableBorrowRateEnabled: true,
          reserveDecimals: '18',
        },
        MANA: {
          baseVariableBorrowRate: new BigNumber(0).multipliedBy(oneRay).toFixed(),
          variableRateSlope1: new BigNumber(0.08).multipliedBy(oneRay).toFixed(),
          variableRateSlope2: new BigNumber(0.5).multipliedBy(oneRay).toFixed(),
          stableRateSlope1: new BigNumber(0.1).multipliedBy(oneRay).toFixed(),
          stableRateSlope2: new BigNumber(0.6).multipliedBy(oneRay).toFixed(),
          baseLTVAsCollateral: '6000',
          liquidationThreshold: '6500',
          liquidationBonus: '11000',
          borrowingEnabled: true,
          stableBorrowRateEnabled: true,
          reserveDecimals: '18',
        },
        ZRX: {
          baseVariableBorrowRate: new BigNumber(0).multipliedBy(oneRay).toFixed(),
          variableRateSlope1: new BigNumber(0.08).multipliedBy(oneRay).toFixed(),
          variableRateSlope2: new BigNumber(0.5).multipliedBy(oneRay).toFixed(),
          stableRateSlope1: new BigNumber(0.1).multipliedBy(oneRay).toFixed(),
          stableRateSlope2: new BigNumber(0.6).multipliedBy(oneRay).toFixed(),
          baseLTVAsCollateral: '6000',
          liquidationThreshold: '6500',
          liquidationBonus: '11000',
          borrowingEnabled: true,
          stableBorrowRateEnabled: true,
          reserveDecimals: '18',
        },
        SNX: {
          baseVariableBorrowRate: new BigNumber(0.03).multipliedBy(oneRay).toFixed(),
          variableRateSlope1: new BigNumber(0.12).multipliedBy(oneRay).toFixed(),
          variableRateSlope2: new BigNumber(0.5).multipliedBy(oneRay).toFixed(),
          stableRateSlope1: new BigNumber(0.1).multipliedBy(oneRay).toFixed(),
          stableRateSlope2: new BigNumber(0.6).multipliedBy(oneRay).toFixed(),
          baseLTVAsCollateral: '-1',
          liquidationThreshold: '6500',
          liquidationBonus: '11000',
          borrowingEnabled: true,
          stableBorrowRateEnabled: false,
          reserveDecimals: '18',
        },
        BUSD: {
          baseVariableBorrowRate: new BigNumber(0.01).multipliedBy(oneRay).toFixed(),
          variableRateSlope1: new BigNumber(0.04).multipliedBy(oneRay).toFixed(),
          variableRateSlope2: new BigNumber(0.5).multipliedBy(oneRay).toFixed(),
          stableRateSlope1: new BigNumber(0.14).multipliedBy(oneRay).toFixed(),
          stableRateSlope2: new BigNumber(0.6).multipliedBy(oneRay).toFixed(),
          baseLTVAsCollateral: '-1',
          liquidationThreshold: '8000',
          liquidationBonus: '11000',
          borrowingEnabled: true,
          stableBorrowRateEnabled: false,
          reserveDecimals: '18',
        },
      },
      [AavePools.secondary]: {
        WETH: {
          baseVariableBorrowRate: new BigNumber(0).multipliedBy(oneRay).toFixed(),
          variableRateSlope1: new BigNumber(0.08).multipliedBy(oneRay).toFixed(),
          variableRateSlope2: new BigNumber(0.5).multipliedBy(oneRay).toFixed(),
          stableRateSlope1: new BigNumber(0.1).multipliedBy(oneRay).toFixed(),
          stableRateSlope2: new BigNumber(0.6).multipliedBy(oneRay).toFixed(),
          baseLTVAsCollateral: '-1',
          liquidationThreshold: '8000',
          liquidationBonus: '10500',
          borrowingEnabled: true,
          stableBorrowRateEnabled: false,
          reserveDecimals: '18',
        },
        DAI: {
          baseVariableBorrowRate: new BigNumber(0.01).multipliedBy(oneRay).toFixed(),
          variableRateSlope1: new BigNumber(0.07).multipliedBy(oneRay).toFixed(),
          variableRateSlope2: new BigNumber(0.6).multipliedBy(oneRay).toFixed(),
          stableRateSlope1: new BigNumber(0.06).multipliedBy(oneRay).toFixed(),
          stableRateSlope2: new BigNumber(0.6).multipliedBy(oneRay).toFixed(),
          baseLTVAsCollateral: '-1',
          liquidationThreshold: '8000',
          liquidationBonus: '10500',
          borrowingEnabled: true,
          stableBorrowRateEnabled: false,
          reserveDecimals: '18',
        },
        USDC: {
          baseVariableBorrowRate: new BigNumber(0.01).multipliedBy(oneRay).toFixed(),
          variableRateSlope1: new BigNumber(0.07).multipliedBy(oneRay).toFixed(),
          variableRateSlope2: new BigNumber(0.6).multipliedBy(oneRay).toFixed(),
          stableRateSlope1: new BigNumber(0.06).multipliedBy(oneRay).toFixed(),
          stableRateSlope2: new BigNumber(0.6).multipliedBy(oneRay).toFixed(),
          baseLTVAsCollateral: '-1',
          liquidationThreshold: '8000',
          liquidationBonus: '10500',
          borrowingEnabled: true,
          stableBorrowRateEnabled: false,
          reserveDecimals: '6',
        },
        USDT: {
          baseVariableBorrowRate: new BigNumber(0.01).multipliedBy(oneRay).toFixed(),
          variableRateSlope1: new BigNumber(0.07).multipliedBy(oneRay).toFixed(),
          variableRateSlope2: new BigNumber(0.6).multipliedBy(oneRay).toFixed(),
          stableRateSlope1: new BigNumber(0.06).multipliedBy(oneRay).toFixed(),
          stableRateSlope2: new BigNumber(0.6).multipliedBy(oneRay).toFixed(),
          baseLTVAsCollateral: '-1',
          liquidationThreshold: '8000',
          liquidationBonus: '10500',
          borrowingEnabled: true,
          stableBorrowRateEnabled: false,
          reserveDecimals: '6',
        },
        UNI_DAI_ETH: {
          baseVariableBorrowRate: new BigNumber(0.01).multipliedBy(oneRay).toFixed(),
          variableRateSlope1: new BigNumber(0.04).multipliedBy(oneRay).toFixed(),
          variableRateSlope2: new BigNumber(0.5).multipliedBy(oneRay).toFixed(),
          stableRateSlope1: new BigNumber(0.16).multipliedBy(oneRay).toFixed(),
          stableRateSlope2: new BigNumber(0.6).multipliedBy(oneRay).toFixed(),
          baseLTVAsCollateral: '6800',
          liquidationThreshold: '7300',
          liquidationBonus: '11000',
          borrowingEnabled: false,
          stableBorrowRateEnabled: false,
          reserveDecimals: '18',
        },
        UNI_USDC_ETH: {
          baseVariableBorrowRate: new BigNumber(0.01).multipliedBy(oneRay).toFixed(),
          variableRateSlope1: new BigNumber(0.04).multipliedBy(oneRay).toFixed(),
          variableRateSlope2: new BigNumber(0.5).multipliedBy(oneRay).toFixed(),
          stableRateSlope1: new BigNumber(0.16).multipliedBy(oneRay).toFixed(),
          stableRateSlope2: new BigNumber(0.6).multipliedBy(oneRay).toFixed(),
          baseLTVAsCollateral: '6800',
          liquidationThreshold: '7300',
          liquidationBonus: '11000',
          borrowingEnabled: false,
          stableBorrowRateEnabled: false,
          reserveDecimals: '18',
        },
        UNI_SETH_ETH: {
          baseVariableBorrowRate: new BigNumber(0.01).multipliedBy(oneRay).toFixed(),
          variableRateSlope1: new BigNumber(0.04).multipliedBy(oneRay).toFixed(),
          variableRateSlope2: new BigNumber(0.5).multipliedBy(oneRay).toFixed(),
          stableRateSlope1: new BigNumber(0.16).multipliedBy(oneRay).toFixed(),
          stableRateSlope2: new BigNumber(0.6).multipliedBy(oneRay).toFixed(),
          baseLTVAsCollateral: '4800',
          liquidationThreshold: '6600',
          liquidationBonus: '11000',
          borrowingEnabled: false,
          stableBorrowRateEnabled: false,
          reserveDecimals: '18',
        },
        UNI_LEND_ETH: {
          baseVariableBorrowRate: new BigNumber(0.01).multipliedBy(oneRay).toFixed(),
          variableRateSlope1: new BigNumber(0.04).multipliedBy(oneRay).toFixed(),
          variableRateSlope2: new BigNumber(0.5).multipliedBy(oneRay).toFixed(),
          stableRateSlope1: new BigNumber(0.16).multipliedBy(oneRay).toFixed(),
          stableRateSlope2: new BigNumber(0.6).multipliedBy(oneRay).toFixed(),
          baseLTVAsCollateral: '5100',
          liquidationThreshold: '6600',
          liquidationBonus: '11000',
          borrowingEnabled: false,
          stableBorrowRateEnabled: false,
          reserveDecimals: '18',
        },
        UNI_LINK_ETH: {
          baseVariableBorrowRate: new BigNumber(0.01).multipliedBy(oneRay).toFixed(),
          variableRateSlope1: new BigNumber(0.04).multipliedBy(oneRay).toFixed(),
          variableRateSlope2: new BigNumber(0.5).multipliedBy(oneRay).toFixed(),
          stableRateSlope1: new BigNumber(0.16).multipliedBy(oneRay).toFixed(),
          stableRateSlope2: new BigNumber(0.6).multipliedBy(oneRay).toFixed(),
          baseLTVAsCollateral: '6300',
          liquidationThreshold: '6800',
          liquidationBonus: '11000',
          borrowingEnabled: false,
          stableBorrowRateEnabled: false,
          reserveDecimals: '18',
        },
        UNI_MKR_ETH: {
          baseVariableBorrowRate: new BigNumber(0.01).multipliedBy(oneRay).toFixed(),
          variableRateSlope1: new BigNumber(0.04).multipliedBy(oneRay).toFixed(),
          variableRateSlope2: new BigNumber(0.5).multipliedBy(oneRay).toFixed(),
          stableRateSlope1: new BigNumber(0.16).multipliedBy(oneRay).toFixed(),
          stableRateSlope2: new BigNumber(0.6).multipliedBy(oneRay).toFixed(),
          baseLTVAsCollateral: '4800',
          liquidationThreshold: '6600',
          liquidationBonus: '11000',
          borrowingEnabled: false,
          stableBorrowRateEnabled: false,
          reserveDecimals: '18',
        },
      },
    },
    pool
  );

export const getFeeDistributionParamsCommon = (
  receiver: tEthereumAddress
): iBasicDistributionParams => {
  const receivers = [receiver, ZERO_ADDRESS];
  const percentages = ['2000', '8000'];
  return {
    receivers,
    percentages,
  };
};

export const getATokenDomainSeparatorPerNetwork = (network: eEthereumNetwork): tEthereumAddress =>
  getParamPerNetwork<tEthereumAddress>(
    {
      [eEthereumNetwork.coverage]:
        '0x95b73a72c6ecf4ccbbba5178800023260bad8e75cdccdb8e4827a2977a37c820',
      [eEthereumNetwork.buidlerevm]:
        '0x76cbbf8aa4b11a7c207dd79ccf8c394f59475301598c9a083f8258b4fafcfa86',
      [eEthereumNetwork.kovan]: '',
      [eEthereumNetwork.ropsten]: '',
      [eEthereumNetwork.main]: '',
    },
    network
  );
>>>>>>> 6177af3a
<|MERGE_RESOLUTION|>--- conflicted
+++ resolved
@@ -1,34 +1,9 @@
-<<<<<<< HEAD
 import BigNumber from 'bignumber.js';
-
-export const TEST_SNAPSHOT_ID = '0x1';
-
-=======
-import {
-  iAssetBase,
-  iAavePoolAssets,
-  IMarketRates,
-  iAssetAggregatorBase,
-  AavePools,
-  iMultiPoolsAssets,
-  IReserveParams,
-  tEthereumAddress,
-  iBasicDistributionParams,
-  eEthereumNetwork,
-} from './types';
-import BigNumber from 'bignumber.js';
-import {getParamPerPool, getParamPerNetwork} from './contracts-helpers';
-
-export const TEST_SNAPSHOT_ID = '0x1';
 
 export const BUIDLEREVM_CHAINID = 31337;
 export const COVERAGE_CHAINID = 1337;
+export const TEST_SNAPSHOT_ID = '0x1';
 
-// ----------------
-// MATH
-// ----------------
-
->>>>>>> 6177af3a
 export const WAD = Math.pow(10, 18).toString();
 export const HALF_WAD = new BigNumber(WAD).multipliedBy(0.5).toString();
 export const RAY = new BigNumber(10).exponentiatedBy(27).toFixed();
@@ -51,514 +26,4 @@
 export const TOKEN_DISTRIBUTOR_PERCENTAGE_BASE = '10000';
 export const MOCK_USD_PRICE_IN_WEI = '5848466240000000';
 export const USD_ADDRESS = '0x10F7Fc1F91Ba351f9C629c5947AD69bD03C05b96';
-<<<<<<< HEAD
-export const AAVE_REFERRAL = '0';
-=======
-export const ZERO_ADDRESS = '0x0000000000000000000000000000000000000000';
-export const ONE_ADDRESS = '0x0000000000000000000000000000000000000001';
-export const AAVE_REFERRAL = '0';
-
-// ----------------
-// COMMON PROTOCOL PARAMS ACROSS POOLS AND NETWORKS
-// ----------------
-
-export const ALL_AAVE_RESERVES_SYMBOLS = [
-  [
-    'ETH',
-    'DAI',
-    'LEND',
-    'TUSD',
-    'BAT',
-    'USDC',
-    'USDT',
-    'SUSD',
-    'ZRX',
-    'MKR',
-    'WBTC',
-    'LINK',
-    'KNC',
-    'MANA',
-    'REP',
-    'SNX',
-    'BUSD',
-    'UNI_DAI_ETH',
-    'UNI_USDC_ETH',
-    'UNI_SETH_ETH',
-    'UNI_LINK_ETH',
-    'UNI_MKR_ETH',
-    'UNI_LEND_ETH',
-  ],
-];
-
-export const MOCK_CHAINLINK_AGGREGATORS_PRICES: iAssetAggregatorBase<string> = {
-  DAI: oneEther.multipliedBy('0.00369068412860').toFixed(),
-  TUSD: oneEther.multipliedBy('0.00364714136416').toFixed(),
-  USDC: oneEther.multipliedBy('0.00367714136416').toFixed(),
-  LEND: oneEther.multipliedBy('0.00003620948469').toFixed(),
-  BAT: oneEther.multipliedBy('0.00137893825230').toFixed(),
-  USDT: oneEther.multipliedBy('0.00369068412860').toFixed(),
-  SUSD: oneEther.multipliedBy('0.00364714136416').toFixed(),
-  MKR: oneEther.multipliedBy('2.508581').toFixed(),
-  REP: oneEther.multipliedBy('0.048235').toFixed(),
-  ZRX: oneEther.multipliedBy('0.001151').toFixed(),
-  WBTC: oneEther.multipliedBy('47.332685').toFixed(),
-  LINK: oneEther.multipliedBy('0.009955').toFixed(),
-  KNC: oneEther.multipliedBy('0.001072').toFixed(),
-  MANA: oneEther.multipliedBy('0.000158').toFixed(),
-  SNX: oneEther.multipliedBy('0.00442616').toFixed(),
-  BUSD: oneEther.multipliedBy('0.00736484').toFixed(),
-  WETH: oneEther.toFixed(),
-  USD: MOCK_USD_PRICE_IN_WEI,
-  UNI_DAI_ETH: oneEther.multipliedBy('2.1').toFixed(),
-  UNI_USDC_ETH: oneEther.multipliedBy('2.1').toFixed(),
-  UNI_SETH_ETH: oneEther.multipliedBy('2.1').toFixed(),
-  UNI_LEND_ETH: oneEther.multipliedBy('2.1').toFixed(),
-  UNI_LINK_ETH: oneEther.multipliedBy('2.1').toFixed(),
-  UNI_MKR_ETH: oneEther.multipliedBy('2.1').toFixed(),
-};
-
-export const ALL_ASSETS_INITIAL_PRICES: iAssetBase<string> = {
-  ...MOCK_CHAINLINK_AGGREGATORS_PRICES,
-};
-
-export const LENDING_RATE_ORACLE_RATES_COMMON: iAavePoolAssets<IMarketRates> = {
-  WETH: {
-    borrowRate: oneRay.multipliedBy(0.03).toFixed(),
-  },
-  DAI: {
-    borrowRate: oneRay.multipliedBy(0.039).toFixed(),
-  },
-  TUSD: {
-    borrowRate: oneRay.multipliedBy(0.035).toFixed(),
-  },
-  USDC: {
-    borrowRate: oneRay.multipliedBy(0.039).toFixed(),
-  },
-  SUSD: {
-    borrowRate: oneRay.multipliedBy(0.035).toFixed(),
-  },
-  USDT: {
-    borrowRate: oneRay.multipliedBy(0.035).toFixed(),
-  },
-  BAT: {
-    borrowRate: oneRay.multipliedBy(0.03).toFixed(),
-  },
-  LEND: {
-    borrowRate: oneRay.multipliedBy(0.03).toFixed(),
-  },
-  LINK: {
-    borrowRate: oneRay.multipliedBy(0.03).toFixed(),
-  },
-  KNC: {
-    borrowRate: oneRay.multipliedBy(0.03).toFixed(),
-  },
-  REP: {
-    borrowRate: oneRay.multipliedBy(0.03).toFixed(),
-  },
-  MKR: {
-    borrowRate: oneRay.multipliedBy(0.03).toFixed(),
-  },
-  MANA: {
-    borrowRate: oneRay.multipliedBy(0.03).toFixed(),
-  },
-  WBTC: {
-    borrowRate: oneRay.multipliedBy(0.03).toFixed(),
-  },
-  ZRX: {
-    borrowRate: oneRay.multipliedBy(0.03).toFixed(),
-  },
-  SNX: {
-    borrowRate: oneRay.multipliedBy(0.03).toFixed(),
-  },
-  BUSD: {
-    borrowRate: oneRay.multipliedBy(0.05).toFixed(),
-  },
-};
-
-export const getReservesConfigByPool = (pool: AavePools): iMultiPoolsAssets<IReserveParams> =>
-  getParamPerPool<iMultiPoolsAssets<IReserveParams>>(
-    {
-      [AavePools.proto]: {
-        DAI: {
-          baseVariableBorrowRate: new BigNumber(0.01).multipliedBy(oneRay).toFixed(),
-          variableRateSlope1: new BigNumber(0.05).multipliedBy(oneRay).toFixed(),
-          variableRateSlope2: new BigNumber(0.5).multipliedBy(oneRay).toFixed(),
-          stableRateSlope1: new BigNumber(0.16).multipliedBy(oneRay).toFixed(),
-          stableRateSlope2: new BigNumber(0.6).multipliedBy(oneRay).toFixed(),
-          baseLTVAsCollateral: '7500',
-          liquidationThreshold: '8000',
-          liquidationBonus: '10500',
-          borrowingEnabled: true,
-          stableBorrowRateEnabled: true,
-          reserveDecimals: '18',
-        },
-        TUSD: {
-          baseVariableBorrowRate: new BigNumber(0.01).multipliedBy(oneRay).toFixed(),
-          variableRateSlope1: new BigNumber(0.04).multipliedBy(oneRay).toFixed(),
-          variableRateSlope2: new BigNumber(0.5).multipliedBy(oneRay).toFixed(),
-          stableRateSlope1: new BigNumber(0.14).multipliedBy(oneRay).toFixed(),
-          stableRateSlope2: new BigNumber(0.6).multipliedBy(oneRay).toFixed(),
-          baseLTVAsCollateral: '7500',
-          liquidationThreshold: '8000',
-          liquidationBonus: '10500',
-          borrowingEnabled: true,
-          stableBorrowRateEnabled: true,
-          reserveDecimals: '18',
-        },
-        USDC: {
-          baseVariableBorrowRate: new BigNumber(0.01).multipliedBy(oneRay).toFixed(),
-          variableRateSlope1: new BigNumber(0.04).multipliedBy(oneRay).toFixed(),
-          variableRateSlope2: new BigNumber(0.5).multipliedBy(oneRay).toFixed(),
-          stableRateSlope1: new BigNumber(0.16).multipliedBy(oneRay).toFixed(),
-          stableRateSlope2: new BigNumber(0.6).multipliedBy(oneRay).toFixed(),
-          baseLTVAsCollateral: '7500',
-          liquidationThreshold: '8000',
-          liquidationBonus: '10500',
-          borrowingEnabled: true,
-          stableBorrowRateEnabled: true,
-          reserveDecimals: '6',
-        },
-        USDT: {
-          baseVariableBorrowRate: new BigNumber(0.01).multipliedBy(oneRay).toFixed(),
-          variableRateSlope1: new BigNumber(0.04).multipliedBy(oneRay).toFixed(),
-          variableRateSlope2: new BigNumber(0.5).multipliedBy(oneRay).toFixed(),
-          stableRateSlope1: new BigNumber(0.14).multipliedBy(oneRay).toFixed(),
-          stableRateSlope2: new BigNumber(0.6).multipliedBy(oneRay).toFixed(),
-          baseLTVAsCollateral: '-1',
-          liquidationThreshold: '8000',
-          liquidationBonus: '10500',
-          borrowingEnabled: true,
-          stableBorrowRateEnabled: true,
-          reserveDecimals: '6',
-        },
-        SUSD: {
-          baseVariableBorrowRate: new BigNumber(0.01).multipliedBy(oneRay).toFixed(),
-          variableRateSlope1: new BigNumber(0.04).multipliedBy(oneRay).toFixed(),
-          variableRateSlope2: new BigNumber(0.5).multipliedBy(oneRay).toFixed(),
-          stableRateSlope1: new BigNumber(0.14).multipliedBy(oneRay).toFixed(),
-          stableRateSlope2: new BigNumber(0.6).multipliedBy(oneRay).toFixed(),
-          baseLTVAsCollateral: '-1',
-          liquidationThreshold: '8000',
-          liquidationBonus: '10500',
-          borrowingEnabled: true,
-          stableBorrowRateEnabled: false,
-          reserveDecimals: '18',
-        },
-        LEND: {
-          baseVariableBorrowRate: new BigNumber(0).multipliedBy(oneRay).toFixed(),
-          variableRateSlope1: new BigNumber(0.08).multipliedBy(oneRay).toFixed(),
-          variableRateSlope2: new BigNumber(0.5).multipliedBy(oneRay).toFixed(),
-          stableRateSlope1: new BigNumber(0.1).multipliedBy(oneRay).toFixed(),
-          stableRateSlope2: new BigNumber(0.6).multipliedBy(oneRay).toFixed(),
-          baseLTVAsCollateral: '6000',
-          liquidationThreshold: '6500',
-          liquidationBonus: '11500',
-          borrowingEnabled: true,
-          stableBorrowRateEnabled: true,
-          reserveDecimals: '18',
-        },
-        BAT: {
-          baseVariableBorrowRate: new BigNumber(0).multipliedBy(oneRay).toFixed(),
-          variableRateSlope1: new BigNumber(0.08).multipliedBy(oneRay).toFixed(),
-          variableRateSlope2: new BigNumber(0.5).multipliedBy(oneRay).toFixed(),
-          stableRateSlope1: new BigNumber(0.1).multipliedBy(oneRay).toFixed(),
-          stableRateSlope2: new BigNumber(0.6).multipliedBy(oneRay).toFixed(),
-          baseLTVAsCollateral: '6000',
-          liquidationThreshold: '6500',
-          liquidationBonus: '11000',
-          borrowingEnabled: true,
-          stableBorrowRateEnabled: true,
-          reserveDecimals: '18',
-        },
-        WETH: {
-          baseVariableBorrowRate: new BigNumber(0).multipliedBy(oneRay).toFixed(),
-          variableRateSlope1: new BigNumber(0.08).multipliedBy(oneRay).toFixed(),
-          variableRateSlope2: new BigNumber(0.5).multipliedBy(oneRay).toFixed(),
-          stableRateSlope1: new BigNumber(0.1).multipliedBy(oneRay).toFixed(),
-          stableRateSlope2: new BigNumber(0.6).multipliedBy(oneRay).toFixed(),
-          baseLTVAsCollateral: '7500',
-          liquidationThreshold: '8000',
-          liquidationBonus: '10500',
-          borrowingEnabled: true,
-          stableBorrowRateEnabled: true,
-          reserveDecimals: '18',
-        },
-        LINK: {
-          baseVariableBorrowRate: new BigNumber(0).multipliedBy(oneRay).toFixed(),
-          variableRateSlope1: new BigNumber(0.08).multipliedBy(oneRay).toFixed(),
-          variableRateSlope2: new BigNumber(0.5).multipliedBy(oneRay).toFixed(),
-          stableRateSlope1: new BigNumber(0.1).multipliedBy(oneRay).toFixed(),
-          stableRateSlope2: new BigNumber(0.6).multipliedBy(oneRay).toFixed(),
-          baseLTVAsCollateral: '6500',
-          liquidationThreshold: '7000',
-          liquidationBonus: '11000',
-          borrowingEnabled: true,
-          stableBorrowRateEnabled: true,
-          reserveDecimals: '18',
-        },
-        WBTC: {
-          baseVariableBorrowRate: new BigNumber(0).multipliedBy(oneRay).toFixed(),
-          variableRateSlope1: new BigNumber(0.08).multipliedBy(oneRay).toFixed(),
-          variableRateSlope2: new BigNumber(0.5).multipliedBy(oneRay).toFixed(),
-          stableRateSlope1: new BigNumber(0.1).multipliedBy(oneRay).toFixed(),
-          stableRateSlope2: new BigNumber(0.6).multipliedBy(oneRay).toFixed(),
-          baseLTVAsCollateral: '6000',
-          liquidationThreshold: '6500',
-          liquidationBonus: '11500',
-          borrowingEnabled: true,
-          stableBorrowRateEnabled: true,
-          reserveDecimals: '8',
-        },
-        KNC: {
-          baseVariableBorrowRate: new BigNumber(0).multipliedBy(oneRay).toFixed(),
-          variableRateSlope1: new BigNumber(0.08).multipliedBy(oneRay).toFixed(),
-          variableRateSlope2: new BigNumber(0.5).multipliedBy(oneRay).toFixed(),
-          stableRateSlope1: new BigNumber(0.1).multipliedBy(oneRay).toFixed(),
-          stableRateSlope2: new BigNumber(0.6).multipliedBy(oneRay).toFixed(),
-          baseLTVAsCollateral: '6000',
-          liquidationThreshold: '6500',
-          liquidationBonus: '11000',
-          borrowingEnabled: true,
-          stableBorrowRateEnabled: true,
-          reserveDecimals: '18',
-        },
-        REP: {
-          baseVariableBorrowRate: new BigNumber(0).multipliedBy(oneRay).toFixed(),
-          variableRateSlope1: new BigNumber(0.08).multipliedBy(oneRay).toFixed(),
-          variableRateSlope2: new BigNumber(0.5).multipliedBy(oneRay).toFixed(),
-          stableRateSlope1: new BigNumber(0.1).multipliedBy(oneRay).toFixed(),
-          stableRateSlope2: new BigNumber(0.6).multipliedBy(oneRay).toFixed(),
-          baseLTVAsCollateral: '6000',
-          liquidationThreshold: '6500',
-          liquidationBonus: '11000',
-          borrowingEnabled: true,
-          stableBorrowRateEnabled: true,
-          reserveDecimals: '18',
-        },
-        MKR: {
-          baseVariableBorrowRate: new BigNumber(0).multipliedBy(oneRay).toFixed(),
-          variableRateSlope1: new BigNumber(0.08).multipliedBy(oneRay).toFixed(),
-          variableRateSlope2: new BigNumber(0.5).multipliedBy(oneRay).toFixed(),
-          stableRateSlope1: new BigNumber(0.1).multipliedBy(oneRay).toFixed(),
-          stableRateSlope2: new BigNumber(0.6).multipliedBy(oneRay).toFixed(),
-          baseLTVAsCollateral: '6000',
-          liquidationThreshold: '6500',
-          liquidationBonus: '11000',
-          borrowingEnabled: true,
-          stableBorrowRateEnabled: true,
-          reserveDecimals: '18',
-        },
-        MANA: {
-          baseVariableBorrowRate: new BigNumber(0).multipliedBy(oneRay).toFixed(),
-          variableRateSlope1: new BigNumber(0.08).multipliedBy(oneRay).toFixed(),
-          variableRateSlope2: new BigNumber(0.5).multipliedBy(oneRay).toFixed(),
-          stableRateSlope1: new BigNumber(0.1).multipliedBy(oneRay).toFixed(),
-          stableRateSlope2: new BigNumber(0.6).multipliedBy(oneRay).toFixed(),
-          baseLTVAsCollateral: '6000',
-          liquidationThreshold: '6500',
-          liquidationBonus: '11000',
-          borrowingEnabled: true,
-          stableBorrowRateEnabled: true,
-          reserveDecimals: '18',
-        },
-        ZRX: {
-          baseVariableBorrowRate: new BigNumber(0).multipliedBy(oneRay).toFixed(),
-          variableRateSlope1: new BigNumber(0.08).multipliedBy(oneRay).toFixed(),
-          variableRateSlope2: new BigNumber(0.5).multipliedBy(oneRay).toFixed(),
-          stableRateSlope1: new BigNumber(0.1).multipliedBy(oneRay).toFixed(),
-          stableRateSlope2: new BigNumber(0.6).multipliedBy(oneRay).toFixed(),
-          baseLTVAsCollateral: '6000',
-          liquidationThreshold: '6500',
-          liquidationBonus: '11000',
-          borrowingEnabled: true,
-          stableBorrowRateEnabled: true,
-          reserveDecimals: '18',
-        },
-        SNX: {
-          baseVariableBorrowRate: new BigNumber(0.03).multipliedBy(oneRay).toFixed(),
-          variableRateSlope1: new BigNumber(0.12).multipliedBy(oneRay).toFixed(),
-          variableRateSlope2: new BigNumber(0.5).multipliedBy(oneRay).toFixed(),
-          stableRateSlope1: new BigNumber(0.1).multipliedBy(oneRay).toFixed(),
-          stableRateSlope2: new BigNumber(0.6).multipliedBy(oneRay).toFixed(),
-          baseLTVAsCollateral: '-1',
-          liquidationThreshold: '6500',
-          liquidationBonus: '11000',
-          borrowingEnabled: true,
-          stableBorrowRateEnabled: false,
-          reserveDecimals: '18',
-        },
-        BUSD: {
-          baseVariableBorrowRate: new BigNumber(0.01).multipliedBy(oneRay).toFixed(),
-          variableRateSlope1: new BigNumber(0.04).multipliedBy(oneRay).toFixed(),
-          variableRateSlope2: new BigNumber(0.5).multipliedBy(oneRay).toFixed(),
-          stableRateSlope1: new BigNumber(0.14).multipliedBy(oneRay).toFixed(),
-          stableRateSlope2: new BigNumber(0.6).multipliedBy(oneRay).toFixed(),
-          baseLTVAsCollateral: '-1',
-          liquidationThreshold: '8000',
-          liquidationBonus: '11000',
-          borrowingEnabled: true,
-          stableBorrowRateEnabled: false,
-          reserveDecimals: '18',
-        },
-      },
-      [AavePools.secondary]: {
-        WETH: {
-          baseVariableBorrowRate: new BigNumber(0).multipliedBy(oneRay).toFixed(),
-          variableRateSlope1: new BigNumber(0.08).multipliedBy(oneRay).toFixed(),
-          variableRateSlope2: new BigNumber(0.5).multipliedBy(oneRay).toFixed(),
-          stableRateSlope1: new BigNumber(0.1).multipliedBy(oneRay).toFixed(),
-          stableRateSlope2: new BigNumber(0.6).multipliedBy(oneRay).toFixed(),
-          baseLTVAsCollateral: '-1',
-          liquidationThreshold: '8000',
-          liquidationBonus: '10500',
-          borrowingEnabled: true,
-          stableBorrowRateEnabled: false,
-          reserveDecimals: '18',
-        },
-        DAI: {
-          baseVariableBorrowRate: new BigNumber(0.01).multipliedBy(oneRay).toFixed(),
-          variableRateSlope1: new BigNumber(0.07).multipliedBy(oneRay).toFixed(),
-          variableRateSlope2: new BigNumber(0.6).multipliedBy(oneRay).toFixed(),
-          stableRateSlope1: new BigNumber(0.06).multipliedBy(oneRay).toFixed(),
-          stableRateSlope2: new BigNumber(0.6).multipliedBy(oneRay).toFixed(),
-          baseLTVAsCollateral: '-1',
-          liquidationThreshold: '8000',
-          liquidationBonus: '10500',
-          borrowingEnabled: true,
-          stableBorrowRateEnabled: false,
-          reserveDecimals: '18',
-        },
-        USDC: {
-          baseVariableBorrowRate: new BigNumber(0.01).multipliedBy(oneRay).toFixed(),
-          variableRateSlope1: new BigNumber(0.07).multipliedBy(oneRay).toFixed(),
-          variableRateSlope2: new BigNumber(0.6).multipliedBy(oneRay).toFixed(),
-          stableRateSlope1: new BigNumber(0.06).multipliedBy(oneRay).toFixed(),
-          stableRateSlope2: new BigNumber(0.6).multipliedBy(oneRay).toFixed(),
-          baseLTVAsCollateral: '-1',
-          liquidationThreshold: '8000',
-          liquidationBonus: '10500',
-          borrowingEnabled: true,
-          stableBorrowRateEnabled: false,
-          reserveDecimals: '6',
-        },
-        USDT: {
-          baseVariableBorrowRate: new BigNumber(0.01).multipliedBy(oneRay).toFixed(),
-          variableRateSlope1: new BigNumber(0.07).multipliedBy(oneRay).toFixed(),
-          variableRateSlope2: new BigNumber(0.6).multipliedBy(oneRay).toFixed(),
-          stableRateSlope1: new BigNumber(0.06).multipliedBy(oneRay).toFixed(),
-          stableRateSlope2: new BigNumber(0.6).multipliedBy(oneRay).toFixed(),
-          baseLTVAsCollateral: '-1',
-          liquidationThreshold: '8000',
-          liquidationBonus: '10500',
-          borrowingEnabled: true,
-          stableBorrowRateEnabled: false,
-          reserveDecimals: '6',
-        },
-        UNI_DAI_ETH: {
-          baseVariableBorrowRate: new BigNumber(0.01).multipliedBy(oneRay).toFixed(),
-          variableRateSlope1: new BigNumber(0.04).multipliedBy(oneRay).toFixed(),
-          variableRateSlope2: new BigNumber(0.5).multipliedBy(oneRay).toFixed(),
-          stableRateSlope1: new BigNumber(0.16).multipliedBy(oneRay).toFixed(),
-          stableRateSlope2: new BigNumber(0.6).multipliedBy(oneRay).toFixed(),
-          baseLTVAsCollateral: '6800',
-          liquidationThreshold: '7300',
-          liquidationBonus: '11000',
-          borrowingEnabled: false,
-          stableBorrowRateEnabled: false,
-          reserveDecimals: '18',
-        },
-        UNI_USDC_ETH: {
-          baseVariableBorrowRate: new BigNumber(0.01).multipliedBy(oneRay).toFixed(),
-          variableRateSlope1: new BigNumber(0.04).multipliedBy(oneRay).toFixed(),
-          variableRateSlope2: new BigNumber(0.5).multipliedBy(oneRay).toFixed(),
-          stableRateSlope1: new BigNumber(0.16).multipliedBy(oneRay).toFixed(),
-          stableRateSlope2: new BigNumber(0.6).multipliedBy(oneRay).toFixed(),
-          baseLTVAsCollateral: '6800',
-          liquidationThreshold: '7300',
-          liquidationBonus: '11000',
-          borrowingEnabled: false,
-          stableBorrowRateEnabled: false,
-          reserveDecimals: '18',
-        },
-        UNI_SETH_ETH: {
-          baseVariableBorrowRate: new BigNumber(0.01).multipliedBy(oneRay).toFixed(),
-          variableRateSlope1: new BigNumber(0.04).multipliedBy(oneRay).toFixed(),
-          variableRateSlope2: new BigNumber(0.5).multipliedBy(oneRay).toFixed(),
-          stableRateSlope1: new BigNumber(0.16).multipliedBy(oneRay).toFixed(),
-          stableRateSlope2: new BigNumber(0.6).multipliedBy(oneRay).toFixed(),
-          baseLTVAsCollateral: '4800',
-          liquidationThreshold: '6600',
-          liquidationBonus: '11000',
-          borrowingEnabled: false,
-          stableBorrowRateEnabled: false,
-          reserveDecimals: '18',
-        },
-        UNI_LEND_ETH: {
-          baseVariableBorrowRate: new BigNumber(0.01).multipliedBy(oneRay).toFixed(),
-          variableRateSlope1: new BigNumber(0.04).multipliedBy(oneRay).toFixed(),
-          variableRateSlope2: new BigNumber(0.5).multipliedBy(oneRay).toFixed(),
-          stableRateSlope1: new BigNumber(0.16).multipliedBy(oneRay).toFixed(),
-          stableRateSlope2: new BigNumber(0.6).multipliedBy(oneRay).toFixed(),
-          baseLTVAsCollateral: '5100',
-          liquidationThreshold: '6600',
-          liquidationBonus: '11000',
-          borrowingEnabled: false,
-          stableBorrowRateEnabled: false,
-          reserveDecimals: '18',
-        },
-        UNI_LINK_ETH: {
-          baseVariableBorrowRate: new BigNumber(0.01).multipliedBy(oneRay).toFixed(),
-          variableRateSlope1: new BigNumber(0.04).multipliedBy(oneRay).toFixed(),
-          variableRateSlope2: new BigNumber(0.5).multipliedBy(oneRay).toFixed(),
-          stableRateSlope1: new BigNumber(0.16).multipliedBy(oneRay).toFixed(),
-          stableRateSlope2: new BigNumber(0.6).multipliedBy(oneRay).toFixed(),
-          baseLTVAsCollateral: '6300',
-          liquidationThreshold: '6800',
-          liquidationBonus: '11000',
-          borrowingEnabled: false,
-          stableBorrowRateEnabled: false,
-          reserveDecimals: '18',
-        },
-        UNI_MKR_ETH: {
-          baseVariableBorrowRate: new BigNumber(0.01).multipliedBy(oneRay).toFixed(),
-          variableRateSlope1: new BigNumber(0.04).multipliedBy(oneRay).toFixed(),
-          variableRateSlope2: new BigNumber(0.5).multipliedBy(oneRay).toFixed(),
-          stableRateSlope1: new BigNumber(0.16).multipliedBy(oneRay).toFixed(),
-          stableRateSlope2: new BigNumber(0.6).multipliedBy(oneRay).toFixed(),
-          baseLTVAsCollateral: '4800',
-          liquidationThreshold: '6600',
-          liquidationBonus: '11000',
-          borrowingEnabled: false,
-          stableBorrowRateEnabled: false,
-          reserveDecimals: '18',
-        },
-      },
-    },
-    pool
-  );
-
-export const getFeeDistributionParamsCommon = (
-  receiver: tEthereumAddress
-): iBasicDistributionParams => {
-  const receivers = [receiver, ZERO_ADDRESS];
-  const percentages = ['2000', '8000'];
-  return {
-    receivers,
-    percentages,
-  };
-};
-
-export const getATokenDomainSeparatorPerNetwork = (network: eEthereumNetwork): tEthereumAddress =>
-  getParamPerNetwork<tEthereumAddress>(
-    {
-      [eEthereumNetwork.coverage]:
-        '0x95b73a72c6ecf4ccbbba5178800023260bad8e75cdccdb8e4827a2977a37c820',
-      [eEthereumNetwork.buidlerevm]:
-        '0x76cbbf8aa4b11a7c207dd79ccf8c394f59475301598c9a083f8258b4fafcfa86',
-      [eEthereumNetwork.kovan]: '',
-      [eEthereumNetwork.ropsten]: '',
-      [eEthereumNetwork.main]: '',
-    },
-    network
-  );
->>>>>>> 6177af3a
+export const AAVE_REFERRAL = '0';