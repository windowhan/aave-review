import BigNumber from 'bignumber.js';
import {MockTokenMap} from './contracts-helpers';
import {UiPoolDataProviderFactory} from '../types';

export interface SymbolMap<T> {
  [symbol: string]: T;
}

export enum eEthereumNetwork {
  buidlerevm = 'buidlerevm',
  kovan = 'kovan',
  ropsten = 'ropsten',
  main = 'main',
  coverage = 'coverage',
  hardhat = 'hardhat',
}

export enum EthereumNetworkNames {
  kovan = 'kovan',
  ropsten = 'ropsten',
  main = 'main',
}

export enum AavePools {
  proto = 'proto',
  secondary = 'secondary',
}

export enum eContractid {
  Example = 'Example',
  LendingPoolAddressesProvider = 'LendingPoolAddressesProvider',
  MintableERC20 = 'MintableERC20',
  MintableDelegationERC20 = 'MintableDelegationERC20',
  LendingPoolAddressesProviderRegistry = 'LendingPoolAddressesProviderRegistry',
  LendingPoolParametersProvider = 'LendingPoolParametersProvider',
  LendingPoolConfigurator = 'LendingPoolConfigurator',
  ValidationLogic = 'ValidationLogic',
  ReserveLogic = 'ReserveLogic',
  GenericLogic = 'GenericLogic',
  LendingPool = 'LendingPool',
  PriceOracle = 'PriceOracle',
  Proxy = 'Proxy',
  MockAggregator = 'MockAggregator',
  LendingRateOracle = 'LendingRateOracle',
  ChainlinkProxyPriceProvider = 'ChainlinkProxyPriceProvider',
  DefaultReserveInterestRateStrategy = 'DefaultReserveInterestRateStrategy',
  LendingPoolCollateralManager = 'LendingPoolCollateralManager',
  InitializableAdminUpgradeabilityProxy = 'InitializableAdminUpgradeabilityProxy',
  MockFlashLoanReceiver = 'MockFlashLoanReceiver',
  WalletBalanceProvider = 'WalletBalanceProvider',
  AToken = 'AToken',
  MockAToken = 'MockAToken',
  DelegationAwareAToken = 'DelegationAwareAToken',
  MockStableDebtToken = 'MockStableDebtToken',
  MockVariableDebtToken = 'MockVariableDebtToken',
  AaveProtocolTestHelpers = 'AaveProtocolTestHelpers',
  IERC20Detailed = 'IERC20Detailed',
  StableDebtToken = 'StableDebtToken',
  VariableDebtToken = 'VariableDebtToken',
  FeeProvider = 'FeeProvider',
  TokenDistributor = 'TokenDistributor',
  StableAndVariableTokensHelper = 'StableAndVariableTokensHelper',
  ATokensAndRatesHelper = 'ATokensAndRatesHelper',
<<<<<<< HEAD
  UiPoolDataProvider = 'UiPoolDataProvider',
=======
  WETHGateway = 'WETHGateway',
  WETH = 'WETH',
  WETHMocked = 'WETHMocked',
  SelfdestructTransferMock = 'SelfdestructTransferMock',
>>>>>>> e92b4eb5
}

/*
 * Error messages prefix glossary:
 *  - VL = ValidationLogic
 *  - MATH = Math libraries
 *  - AT = aToken or DebtTokens
 *  - LP = LendingPool
 *  - LPAPR = LendingPoolAddressesProviderRegistry
 *  - LPC = LendingPoolConfiguration
 *  - RL = ReserveLogic
 *  - LPCM = LendingPoolCollateralManager
 *  - P = Pausable
 */
export enum ProtocolErrors {
  //common errors
  CALLER_NOT_POOL_ADMIN = '33', // 'The caller must be the pool admin'

  //contract specific errors
  VL_AMOUNT_NOT_GREATER_THAN_0 = '1', // 'Amount must be greater than 0'
  VL_NO_ACTIVE_RESERVE = '2', // 'Action requires an active reserve'
  VL_RESERVE_FROZEN = '3', // 'Action requires an unfrozen reserve'
  VL_CURRENT_AVAILABLE_LIQUIDITY_NOT_ENOUGH = '4', // 'The current liquidity is not enough'
  VL_NOT_ENOUGH_AVAILABLE_USER_BALANCE = '5', // 'User cannot withdraw more than the available balance'
  VL_TRANSFER_NOT_ALLOWED = '6', // 'Transfer cannot be allowed.'
  VL_BORROWING_NOT_ENABLED = '7', // 'Borrowing is not enabled'
  VL_INVALID_INTEREST_RATE_MODE_SELECTED = '8', // 'Invalid interest rate mode selected'
  VL_COLLATERAL_BALANCE_IS_0 = '9', // 'The collateral balance is 0'
  VL_HEALTH_FACTOR_LOWER_THAN_LIQUIDATION_THRESHOLD = '10', // 'Health factor is lesser than the liquidation threshold'
  VL_COLLATERAL_CANNOT_COVER_NEW_BORROW = '11', // 'There is not enough collateral to cover a new borrow'
  VL_STABLE_BORROWING_NOT_ENABLED = '12', // stable borrowing not enabled
  VL_COLLATERAL_SAME_AS_BORROWING_CURRENCY = '13', // collateral is (mostly) the same currency that is being borrowed
  VL_AMOUNT_BIGGER_THAN_MAX_LOAN_SIZE_STABLE = '14', // 'The requested amount is greater than the max loan size in stable rate mode
  VL_NO_DEBT_OF_SELECTED_TYPE = '15', // 'for repayment of stable debt, the user needs to have stable debt, otherwise, he needs to have variable debt'
  VL_NO_EXPLICIT_AMOUNT_TO_REPAY_ON_BEHALF = '16', // 'To repay on behalf of an user an explicit amount to repay is needed'
  VL_NO_STABLE_RATE_LOAN_IN_RESERVE = '17', // 'User does not have a stable rate loan in progress on this reserve'
  VL_NO_VARIABLE_RATE_LOAN_IN_RESERVE = '18', // 'User does not have a variable rate loan in progress on this reserve'
  VL_UNDERLYING_BALANCE_NOT_GREATER_THAN_0 = '19', // 'The underlying balance needs to be greater than 0'
  VL_DEPOSIT_ALREADY_IN_USE = '20', // 'User deposit is already being used as collateral'
  LP_NOT_ENOUGH_STABLE_BORROW_BALANCE = '21', // 'User does not have any stable rate loan for this reserve'
  LP_INTEREST_RATE_REBALANCE_CONDITIONS_NOT_MET = '22', // 'Interest rate rebalance conditions were not met'
  LP_LIQUIDATION_CALL_FAILED = '23', // 'Liquidation call failed'
  LP_NOT_ENOUGH_LIQUIDITY_TO_BORROW = '24', // 'There is not enough liquidity available to borrow'
  LP_REQUESTED_AMOUNT_TOO_SMALL = '25', // 'The requested amount is too small for a FlashLoan.'
  LP_INCONSISTENT_PROTOCOL_ACTUAL_BALANCE = '26', // 'The actual balance of the protocol is inconsistent'
  LP_CALLER_NOT_LENDING_POOL_CONFIGURATOR = '27', // 'The caller is not the lending pool configurator'
  LP_INCONSISTENT_FLASHLOAN_PARAMS = '28',
  AT_CALLER_MUST_BE_LENDING_POOL = '29', // 'The caller of this function must be a lending pool'
  AT_CANNOT_GIVE_ALLVWANCE_TO_HIMSELF = '30', // 'User cannot give allowance to himself'
  AT_TRANSFER_AMOUNT_NOT_GT_0 = '31', // 'Transferred amount needs to be greater than zero'
  RL_RESERVE_ALREADY_INITIALIZED = '32', // 'Reserve has already been initialized'
  LPC_RESERVE_LIQUIDITY_NOT_0 = '34', // 'The liquidity of the reserve needs to be 0'
  LPC_INVALID_ATOKEN_POOL_ADDRESS = '35', // 'The liquidity of the reserve needs to be 0'
  LPC_INVALID_STABLE_DEBT_TOKEN_POOL_ADDRESS = '36', // 'The liquidity of the reserve needs to be 0'
  LPC_INVALID_VARIABLE_DEBT_TOKEN_POOL_ADDRESS = '37', // 'The liquidity of the reserve needs to be 0'
  LPC_INVALID_STABLE_DEBT_TOKEN_UNDERLYING_ADDRESS = '38', // 'The liquidity of the reserve needs to be 0'
  LPC_INVALID_VARIABLE_DEBT_TOKEN_UNDERLYING_ADDRESS = '39', // 'The liquidity of the reserve needs to be 0'
  LPC_INVALID_ADDRESSES_PROVIDER_ID = '40', // 'The liquidity of the reserve needs to be 0'
  LPC_CALLER_NOT_EMERGENCY_ADMIN = '76', // 'The caller must be the emergencya admin'
  LPAPR_PROVIDER_NOT_REGISTERED = '41', // 'Provider is not registered'
  LPCM_HEALTH_FACTOR_NOT_BELOW_THRESHOLD = '42', // 'Health factor is not below the threshold'
  LPCM_COLLATERAL_CANNOT_BE_LIQUIDATED = '43', // 'The collateral chosen cannot be liquidated'
  LPCM_SPECIFIED_CURRENCY_NOT_BORROWED_BY_USER = '44', // 'User did not borrow the specified currency'
  LPCM_NOT_ENOUGH_LIQUIDITY_TO_LIQUIDATE = '45', // "There isn't enough liquidity available to liquidate"
  LPCM_NO_ERRORS = '46', // 'No errors'
  LP_INVALID_FLASHLOAN_MODE = '47', //Invalid flashloan mode selected
  MATH_MULTIPLICATION_OVERFLOW = '48',
  MATH_ADDITION_OVERFLOW = '49',
  MATH_DIVISION_BY_ZERO = '50',
  RL_LIQUIDITY_INDEX_OVERFLOW = '51', //  Liquidity index overflows uint128
  RL_VARIABLE_BORROW_INDEX_OVERFLOW = '52', //  Variable borrow index overflows uint128
  RL_LIQUIDITY_RATE_OVERFLOW = '53', //  Liquidity rate overflows uint128
  RL_VARIABLE_BORROW_RATE_OVERFLOW = '54', //  Variable borrow rate overflows uint128
  RL_STABLE_BORROW_RATE_OVERFLOW = '55', //  Stable borrow rate overflows uint128
  AT_INVALID_MINT_AMOUNT = '56', //invalid amount to mint
  LP_FAILED_REPAY_WITH_COLLATERAL = '57',
  AT_INVALID_BURN_AMOUNT = '58', //invalid amount to burn
  LP_BORROW_ALLOWANCE_NOT_ENOUGH = '59', // User borrows on behalf, but allowance are too small
  LP_FAILED_COLLATERAL_SWAP = '60',
  LP_INVALID_EQUAL_ASSETS_TO_SWAP = '61',
  LP_REENTRANCY_NOT_ALLOWED = '62',
  LP_CALLER_MUST_BE_AN_ATOKEN = '63',
  LP_IS_PAUSED = '64', // 'Pool is paused'
  LP_NO_MORE_RESERVES_ALLOWED = '65',
  LP_INVALID_FLASH_LOAN_EXECUTOR_RETURN = '66',
  RC_INVALID_LTV = '67',
  RC_INVALID_LIQ_THRESHOLD = '68',
  RC_INVALID_LIQ_BONUS = '69',
  RC_INVALID_DECIMALS = '70',
  RC_INVALID_RESERVE_FACTOR = '71',
  LPAPR_INVALID_ADDRESSES_PROVIDER_ID = '72',

  // old

  INVALID_FROM_BALANCE_AFTER_TRANSFER = 'Invalid from balance after transfer',
  INVALID_TO_BALANCE_AFTER_TRANSFER = 'Invalid from balance after transfer',
  INVALID_OWNER_REVERT_MSG = 'Ownable: caller is not the owner',
  INVALID_HF = 'Invalid health factor',
  TRANSFER_AMOUNT_EXCEEDS_BALANCE = 'ERC20: transfer amount exceeds balance',
  SAFEERC20_LOWLEVEL_CALL = 'SafeERC20: low-level call failed',
}

export type tEthereumAddress = string;
export type tStringTokenBigUnits = string; // 1 ETH, or 10e6 USDC or 10e18 DAI
export type tBigNumberTokenBigUnits = BigNumber;
export type tStringTokenSmallUnits = string; // 1 wei, or 1 basic unit of USDC, or 1 basic unit of DAI
export type tBigNumberTokenSmallUnits = BigNumber;

export interface iAssetCommon<T> {
  [key: string]: T;
}
export interface iAssetBase<T> {
  WETH: T;
  DAI: T;
  TUSD: T;
  USDC: T;
  USDT: T;
  SUSD: T;
  AAVE: T;
  BAT: T;
  REP: T;
  MKR: T;
  LINK: T;
  KNC: T;
  WBTC: T;
  MANA: T;
  ZRX: T;
  SNX: T;
  BUSD: T;
  YFI: T;
  UNI: T;
  USD: T;
  REN: T;
  ENJ: T;

  UNI_DAI_ETH: T;
  UNI_USDC_ETH: T;
  UNI_SETH_ETH: T;
  UNI_LEND_ETH: T;
  UNI_MKR_ETH: T;
  UNI_LINK_ETH: T;
}

export type iAssetsWithoutETH<T> = Omit<iAssetBase<T>, 'ETH'>;

export type iAssetsWithoutUSD<T> = Omit<iAssetBase<T>, 'USD'>;

export type iAavePoolAssets<T> = Pick<
  iAssetsWithoutUSD<T>,
  | 'DAI'
  | 'TUSD'
  | 'USDC'
  | 'USDT'
  | 'SUSD'
  | 'AAVE'
  | 'BAT'
  | 'REP'
  | 'MKR'
  | 'LINK'
  | 'KNC'
  | 'WBTC'
  | 'MANA'
  | 'ZRX'
  | 'SNX'
  | 'BUSD'
  | 'WETH'
  | 'YFI'
  | 'UNI'
  | 'REN'
  | 'ENJ'
>;

export type iUniAssets<T> = Pick<
  iAssetBase<T>,
  'UNI_DAI_ETH' | 'UNI_USDC_ETH' | 'UNI_SETH_ETH' | 'UNI_LEND_ETH' | 'UNI_MKR_ETH' | 'UNI_LINK_ETH'
>;

export type iAaveSecondPoolAssets<T> = Pick<
  iAssetBase<T>,
  | 'WETH'
  | 'DAI'
  | 'USDC'
  | 'USDT'
  | 'UNI_DAI_ETH'
  | 'UNI_USDC_ETH'
  | 'UNI_SETH_ETH'
  | 'UNI_LEND_ETH'
  | 'UNI_MKR_ETH'
  | 'UNI_LINK_ETH'
>;

export type iMultiPoolsAssets<T> = iAssetCommon<T> | iAavePoolAssets<T> | iAaveSecondPoolAssets<T>;

export type iAavePoolTokens<T> = Omit<iAavePoolAssets<T>, 'ETH'>;

export type iAssetAggregatorBase<T> = iAssetsWithoutETH<T>;

export enum TokenContractId {
  DAI = 'DAI',
  AAVE = 'AAVE',
  TUSD = 'TUSD',
  BAT = 'BAT',
  WETH = 'WETH',
  USDC = 'USDC',
  USDT = 'USDT',
  SUSD = 'SUSD',
  ZRX = 'ZRX',
  MKR = 'MKR',
  WBTC = 'WBTC',
  LINK = 'LINK',
  KNC = 'KNC',
  MANA = 'MANA',
  REP = 'REP',
  REN = 'REN',
  SNX = 'SNX',
  BUSD = 'BUSD',
  USD = 'USD',
  YFI = 'YFI',
  UNI = 'UNI',
  ENJ = 'ENJ',
  UNI_DAI_ETH = 'UNI_DAI_ETH',
  UNI_USDC_ETH = 'UNI_USDC_ETH',
  UNI_SETH_ETH = 'UNI_SETH_ETH',
  UNI_LINK_ETH = 'UNI_LINK_ETH',
  UNI_MKR_ETH = 'UNI_MKR_ETH',
  UNI_LEND_ETH = 'UNI_LEND_ETH',
}

export interface IReserveParams extends IReserveBorrowParams, IReserveCollateralParams {}

export interface IReserveBorrowParams {
  baseVariableBorrowRate: string;
  variableRateSlope1: string;
  variableRateSlope2: string;
  stableRateSlope1: string;
  stableRateSlope2: string;
  borrowingEnabled: boolean;
  stableBorrowRateEnabled: boolean;
  reserveDecimals: string;
}

export interface IReserveCollateralParams {
  baseLTVAsCollateral: string;
  liquidationThreshold: string;
  liquidationBonus: string;
}
export interface IMarketRates {
  borrowRate: string;
}

export interface iParamsPerNetwork<T> {
  [eEthereumNetwork.coverage]: T;
  [eEthereumNetwork.buidlerevm]: T;
  [eEthereumNetwork.kovan]: T;
  [eEthereumNetwork.ropsten]: T;
  [eEthereumNetwork.main]: T;
  [eEthereumNetwork.hardhat]: T;
}

export interface iParamsPerPool<T> {
  [AavePools.proto]: T;
  [AavePools.secondary]: T;
}

export interface iBasicDistributionParams {
  receivers: string[];
  percentages: string[];
}

export enum RateMode {
  None = '0',
  Stable = '1',
  Variable = '2',
}

export interface ObjectString {
  [key: string]: string;
}

export enum EthereumNetwork {
  kovan = 'kovan',
  ropsten = 'ropsten',
  development = 'development',
  main = 'main',
  coverage = 'soliditycoverage',
}

export interface IProtocolGlobalConfig {
  OptimalUtilizationRate: BigNumber;
  ExcessUtilizationRate: BigNumber;
  ApprovalAmountLendingPoolCore: string;
  TokenDistributorPercentageBase: string;
  MockUsdPriceInWei: string;
  EthereumAddress: tEthereumAddress;
  UsdAddress: tEthereumAddress;
  NilAddress: tEthereumAddress;
  OneAddress: tEthereumAddress;
  AaveReferral: string;
}

export interface IMocksConfig {
  ChainlinkAggregatorPrices: iAssetBase<string>;
  AllAssetsInitialPrices: iAssetBase<string>;
}

export interface ILendingRateOracleRatesCommon {
  [token: string]: ILendingRate;
}

export interface ILendingRate {
  borrowRate: string;
}

export interface ICommonConfiguration {
  ConfigName: string;
  ProviderId: number;
  ProtocolGlobalParams: IProtocolGlobalConfig;
  Mocks: IMocksConfig;
  ProviderRegistry: iParamsPerNetwork<tEthereumAddress | undefined>;
  LendingRateOracleRatesCommon: iMultiPoolsAssets<IMarketRates>;
  LendingRateOracle: iParamsPerNetwork<tEthereumAddress>;
  TokenDistributor: iParamsPerNetwork<tEthereumAddress>;
  ChainlinkProxyPriceProvider: iParamsPerNetwork<tEthereumAddress>;
  FallbackOracle: iParamsPerNetwork<tEthereumAddress>;
  ChainlinkAggregator: iParamsPerNetwork<ITokenAddress>;
  PoolAdmin: iParamsPerNetwork<tEthereumAddress | undefined>;
  PoolAdminIndex: number;
  EmergencyAdmin: iParamsPerNetwork<tEthereumAddress | undefined>;
  EmergencyAdminIndex: number;
  ReserveAssets: iParamsPerNetwork<SymbolMap<tEthereumAddress>>;
  ReservesConfig: iMultiPoolsAssets<IReserveParams>;
  ATokenDomainSeparator: iParamsPerNetwork<string>;
  ProxyPriceProvider: iParamsPerNetwork<tEthereumAddress>;
  WETH: iParamsPerNetwork<tEthereumAddress>;
}

export interface IAaveConfiguration extends ICommonConfiguration {
  ReservesConfig: iAavePoolAssets<IReserveParams>;
}

export interface IUniswapConfiguration extends ICommonConfiguration {
  ReservesConfig: iAaveSecondPoolAssets<IReserveParams>;
}

export interface ITokenAddress {
  [token: string]: tEthereumAddress;
}

export type PoolConfiguration = ICommonConfiguration | IAaveConfiguration | IUniswapConfiguration;<|MERGE_RESOLUTION|>--- conflicted
+++ resolved
@@ -61,14 +61,11 @@
   TokenDistributor = 'TokenDistributor',
   StableAndVariableTokensHelper = 'StableAndVariableTokensHelper',
   ATokensAndRatesHelper = 'ATokensAndRatesHelper',
-<<<<<<< HEAD
   UiPoolDataProvider = 'UiPoolDataProvider',
-=======
   WETHGateway = 'WETHGateway',
   WETH = 'WETH',
   WETHMocked = 'WETHMocked',
   SelfdestructTransferMock = 'SelfdestructTransferMock',
->>>>>>> e92b4eb5
 }
 
 /*
