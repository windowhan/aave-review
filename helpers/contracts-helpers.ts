import {Contract, Signer, utils, ethers} from 'ethers';
import {CommonsConfig} from '../config/commons';
import {getDb, BRE} from './misc-utils';
import {
  tEthereumAddress,
  eContractid,
  tStringTokenSmallUnits,
  eEthereumNetwork,
  AavePools,
  iParamsPerNetwork,
  iParamsPerPool,
  TokenContractId,
  iMultiPoolsAssets,
  IReserveParams,
  ICommonConfiguration,
  PoolConfiguration,
} from './types';

import {LendingPoolAddressesProvider} from '../types/LendingPoolAddressesProvider';
import {MintableErc20 as MintableERC20} from '../types/MintableErc20';
import {LendingPoolAddressesProviderRegistry} from '../types/LendingPoolAddressesProviderRegistry';
import {LendingPoolConfigurator} from '../types/LendingPoolConfigurator';
import {readArtifact} from '@nomiclabs/buidler/plugins';
import {Artifact} from '@nomiclabs/buidler/types';
import {LendingPool} from '../types/LendingPool';
import {PriceOracle} from '../types/PriceOracle';
import {MockAggregator} from '../types/MockAggregator';
import {LendingRateOracle} from '../types/LendingRateOracle';
import {DefaultReserveInterestRateStrategy} from '../types/DefaultReserveInterestRateStrategy';
import {LendingPoolLiquidationManager} from '../types/LendingPoolLiquidationManager';
import {InitializableAdminUpgradeabilityProxy} from '../types/InitializableAdminUpgradeabilityProxy';
import {MockFlashLoanReceiver} from '../types/MockFlashLoanReceiver';
import {WalletBalanceProvider} from '../types/WalletBalanceProvider';
import {AToken} from '../types/AToken';
import {AaveProtocolTestHelpers} from '../types/AaveProtocolTestHelpers';
import BigNumber from 'bignumber.js';
import {Ierc20Detailed} from '../types/Ierc20Detailed';
import {StableDebtToken} from '../types/StableDebtToken';
import {VariableDebtToken} from '../types/VariableDebtToken';
import {MockContract} from 'ethereum-waffle';
import {getReservesConfigByPool} from './configuration';
import {verifyContract} from './etherscan-verification';

const {
  ProtocolGlobalParams: {UsdAddress},
} = CommonsConfig;

export type MockTokenMap = {[symbol: string]: MintableERC20};
import {MockSwapAdapter} from '../types/MockSwapAdapter';
import {signTypedData_v4, TypedData} from 'eth-sig-util';
import {fromRpcSig, ECDSASignature} from 'ethereumjs-util';

export const registerContractInJsonDb = async (contractId: string, contractInstance: Contract) => {
  const currentNetwork = BRE.network.name;
  if (currentNetwork !== 'buidlerevm' && !currentNetwork.includes('coverage')) {
    console.log(`*** ${contractId} ***\n`);
    console.log(`Network: ${currentNetwork}`);
    console.log(`tx: ${contractInstance.deployTransaction.hash}`);
    console.log(`contract address: ${contractInstance.address}`);
    console.log(`deployer address: ${contractInstance.deployTransaction.from}`);
    console.log(`gas price: ${contractInstance.deployTransaction.gasPrice}`);
    console.log(`gas used: ${contractInstance.deployTransaction.gasLimit}`);
    console.log(`\n******`);
    console.log();
  }

  await getDb()
    .set(`${contractId}.${currentNetwork}`, {
      address: contractInstance.address,
      deployer: contractInstance.deployTransaction.from,
    })
    .write();
};

export const insertContractAddressInDb = async (id: eContractid, address: tEthereumAddress) =>
  await getDb()
    .set(`${id}.${BRE.network.name}`, {
      address,
    })
    .write();

export const getEthersSigners = async (): Promise<Signer[]> =>
  await Promise.all(await BRE.ethers.getSigners());

export const getEthersSignersAddresses = async (): Promise<tEthereumAddress[]> =>
  await Promise.all((await BRE.ethers.getSigners()).map((signer) => signer.getAddress()));

export const getCurrentBlock = async () => {
  return BRE.ethers.provider.getBlockNumber();
};

export const decodeAbiNumber = (data: string): number =>
  parseInt(utils.defaultAbiCoder.decode(['uint256'], data).toString());

export const deployContract = async <ContractType extends Contract>(
  contractName: string,
  args: any[]
): Promise<ContractType> => {
  const contract = (await (await BRE.ethers.getContractFactory(contractName)).deploy(
    ...args
  )) as ContractType;

  await registerContractInJsonDb(<eContractid>contractName, contract);
  return contract;
};

export const getContract = async <ContractType extends Contract>(
  contractName: string,
  address: string
): Promise<ContractType> => (await BRE.ethers.getContractAt(contractName, address)) as ContractType;

export const deployLendingPoolAddressesProvider = async (verify?: boolean) => {
  const instance = await deployContract<LendingPoolAddressesProvider>(
    eContractid.LendingPoolAddressesProvider,
    []
  );
  if (verify) {
    await verifyContract(eContractid.LendingPoolAddressesProvider, instance.address, []);
  }
  return instance;
};

export const deployLendingPoolAddressesProviderRegistry = async (verify?: boolean) => {
  const instance = await deployContract<LendingPoolAddressesProviderRegistry>(
    eContractid.LendingPoolAddressesProviderRegistry,
    []
  );
  if (verify) {
    await verifyContract(eContractid.LendingPoolAddressesProviderRegistry, instance.address, []);
  }
  return instance;
};

export const deployLendingPoolConfigurator = async (verify?: boolean) => {
  const instance = await deployContract<LendingPoolConfigurator>(
    eContractid.LendingPoolConfigurator,
    []
  );
  if (verify) {
    await verifyContract(eContractid.LendingPoolConfigurator, instance.address, []);
  }
  return instance;
};

const deployLibrary = async (libraryId: eContractid) => {
  const factory = await BRE.ethers.getContractFactory(libraryId);
  const library = await factory.deploy();
  await library.deployed();

  return library;
};

export const linkLibrariesToArtifact = async (artifact: Artifact) => {
  const reserveLogic = await deployLibrary(eContractid.ReserveLogic);

  const genericLogicArtifact = await readArtifact(
    BRE.config.paths.artifacts,
    eContractid.GenericLogic
  );

  const linkedGenericLogicByteCode = linkBytecode(genericLogicArtifact, {
    [eContractid.ReserveLogic]: reserveLogic.address,
  });

  const genericLogicFactory = await BRE.ethers.getContractFactory(
    genericLogicArtifact.abi,
    linkedGenericLogicByteCode
  );

  const genericLogic = await (await genericLogicFactory.deploy()).deployed();

  const validationLogicArtifact = await readArtifact(
    BRE.config.paths.artifacts,
    eContractid.ValidationLogic
  );

  const linkedValidationLogicByteCode = linkBytecode(validationLogicArtifact, {
    [eContractid.ReserveLogic]: reserveLogic.address,
    [eContractid.GenericLogic]: genericLogic.address,
  });

  const validationLogicFactory = await BRE.ethers.getContractFactory(
    validationLogicArtifact.abi,
    linkedValidationLogicByteCode
  );

  const validationLogic = await (await validationLogicFactory.deploy()).deployed();

  const linkedBytecode = linkBytecode(artifact, {
    [eContractid.ReserveLogic]: reserveLogic.address,
    [eContractid.GenericLogic]: genericLogic.address,
    [eContractid.ValidationLogic]: validationLogic.address,
  });
  const factory = await BRE.ethers.getContractFactory(artifact.abi, linkedBytecode);

  return factory;
};

export const deployLendingPool = async (verify?: boolean) => {
  const lendingPoolArtifact = await readArtifact(
    BRE.config.paths.artifacts,
    eContractid.LendingPool
  );
  const factory = await linkLibrariesToArtifact(lendingPoolArtifact);
  const lendingPool = await factory.deploy();
  const instance = (await lendingPool.deployed()) as LendingPool;
  if (verify) {
    await verifyContract(eContractid.LendingPool, instance.address, []);
  }
  return instance;
};

export const deployPriceOracle = async (verify?: boolean) => {
  const instance = await deployContract<PriceOracle>(eContractid.PriceOracle, []);
  if (verify) {
    await verifyContract(eContractid.PriceOracle, instance.address, []);
  }
  return instance;
};

export const deployMockAggregator = async (price: tStringTokenSmallUnits, verify?: boolean) => {
  const args = [price];
  const instance = await deployContract<MockAggregator>(eContractid.MockAggregator, args);
  if (verify) {
    await verifyContract(eContractid.MockAggregator, instance.address, args);
  }
  return instance;
};

export const deployChainlinkProxyPriceProvider = async (
  [assetsAddresses, sourcesAddresses, fallbackOracleAddress]: [
    tEthereumAddress[],
    tEthereumAddress[],
    tEthereumAddress
  ],
  verify?: boolean
) => {
  const args = [assetsAddresses, sourcesAddresses, fallbackOracleAddress];
  const instance = await deployContract<MockAggregator>(
    eContractid.ChainlinkProxyPriceProvider,
    args
  );
  if (verify) {
    await verifyContract(eContractid.MockAggregator, instance.address, args);
  }
  return instance;
};

export const getChainlingProxyPriceProvider = async (address?: tEthereumAddress) =>
  await getContract<MockAggregator>(
    eContractid.ChainlinkProxyPriceProvider,
    address ||
      (await getDb().get(`${eContractid.ChainlinkProxyPriceProvider}.${BRE.network.name}`).value())
        .address
  );

export const deployLendingRateOracle = async (verify?: boolean) => {
  const instance = await deployContract<LendingRateOracle>(eContractid.LendingRateOracle, []);
  if (verify) {
    await verifyContract(eContractid.LendingRateOracle, instance.address, []);
  }
  return instance;
};

export const deployLendingPoolLiquidationManager = async (verify?: boolean) => {
  const liquidationManagerArtifact = await readArtifact(
    BRE.config.paths.artifacts,
    eContractid.LendingPoolLiquidationManager
  );

  const factory = await linkLibrariesToArtifact(liquidationManagerArtifact);

  const liquidationManager = await factory.deploy();
  return (await liquidationManager.deployed()) as LendingPoolLiquidationManager;
};

export const deployInitializableAdminUpgradeabilityProxy = async (verify?: boolean) => {
  const instance = await deployContract<InitializableAdminUpgradeabilityProxy>(
    eContractid.InitializableAdminUpgradeabilityProxy,
    []
  );
  if (verify) {
    await verifyContract(eContractid.InitializableAdminUpgradeabilityProxy, instance.address, []);
  }
  return instance;
};

export const deployMockFlashLoanReceiver = async (
  addressesProvider: tEthereumAddress,
  verify?: boolean
) => {
  const args = [addressesProvider];
  const instance = await deployContract<MockFlashLoanReceiver>(
    eContractid.MockFlashLoanReceiver,
    args
  );
  if (verify) {
    await verifyContract(eContractid.MockFlashLoanReceiver, instance.address, args);
  }
  return instance;
};

export const deployWalletBalancerProvider = async (
  addressesProvider: tEthereumAddress,
  verify?: boolean
) => {
  const args = [addressesProvider];
  const instance = await deployContract<WalletBalanceProvider>(
    eContractid.WalletBalanceProvider,
    args
  );
  if (verify) {
    await verifyContract(eContractid.WalletBalanceProvider, instance.address, args);
  }
  return instance;
};
export const deployMockSwapAdapter = async (addressesProvider: tEthereumAddress) =>
  await deployContract<MockSwapAdapter>(eContractid.MockSwapAdapter, [addressesProvider]);

export const deployAaveProtocolTestHelpers = async (
  addressesProvider: tEthereumAddress,
  verify?: boolean
) => {
  const args = [addressesProvider];
  const instance = await deployContract<AaveProtocolTestHelpers>(
    eContractid.AaveProtocolTestHelpers,
    args
  );

  if (verify) {
    await verifyContract(eContractid.AaveProtocolTestHelpers, instance.address, args);
  }
  return instance;
};

export const deployMintableERC20 = async ([name, symbol, decimals]: [string, string, number]) =>
  await deployContract<MintableERC20>(eContractid.MintableERC20, [name, symbol, decimals]);

export const deployDefaultReserveInterestRateStrategy = async (
  [
    addressesProvider,
    baseVariableBorrowRate,
    variableSlope1,
    variableSlope2,
    stableSlope1,
    stableSlope2,
  ]: [tEthereumAddress, string, string, string, string, string],
  verify: boolean
) => {
  const id = eContractid.DefaultReserveInterestRateStrategy;
  const args = [
    addressesProvider,
    baseVariableBorrowRate,
    variableSlope1,
    variableSlope2,
    stableSlope1,
    stableSlope2,
  ];
  const instance = await deployContract<DefaultReserveInterestRateStrategy>(id, args);

  if (verify) {
    await verifyContract(id, instance.address, args);
  }
  return instance;
};

export const deployStableDebtToken = async (
  [name, symbol, underlyingAsset, poolAddress]: [
    string,
    string,
    tEthereumAddress,
    tEthereumAddress
  ],
  verify: boolean
) => {
  const id = eContractid.StableDebtToken;
  const args = [poolAddress, underlyingAsset, name, symbol];
  const instance = await deployContract<StableDebtToken>(id, args);

  if (verify) {
    await verifyContract(id, instance.address, args);
  }
  return instance;
};

export const deployVariableDebtToken = async (
  [name, symbol, underlyingAsset, poolAddress]: [
    string,
    string,
    tEthereumAddress,
    tEthereumAddress
  ],
  verify: boolean
) => {
  const id = eContractid.VariableDebtToken;
  const args = [poolAddress, underlyingAsset, name, symbol];
  const instance = await deployContract<VariableDebtToken>(id, args);

  if (verify) {
    await verifyContract(id, instance.address, args);
  }
  return instance;
};

export const deployGenericAToken = async (
  [poolAddress, underlyingAssetAddress, name, symbol]: [
    tEthereumAddress,
    tEthereumAddress,
    string,
    string
  ],
  verify: boolean
) => {
  const id = eContractid.AToken;
  const args = [poolAddress, underlyingAssetAddress, name, symbol];
  const instance = await deployContract<AToken>(id, args);

  if (verify) {
    await verifyContract(id, instance.address, args);
  }
  return instance;
};

export const getLendingPoolAddressesProvider = async (address?: tEthereumAddress) => {
  return await getContract<LendingPoolAddressesProvider>(
    eContractid.LendingPoolAddressesProvider,
    address ||
      (await getDb().get(`${eContractid.LendingPoolAddressesProvider}.${BRE.network.name}`).value())
        .address
  );
};

export const getLendingPoolConfiguratorProxy = async (address?: tEthereumAddress) => {
  return await getContract<LendingPoolConfigurator>(
    eContractid.LendingPoolConfigurator,
    address ||
      (await getDb().get(`${eContractid.LendingPoolConfigurator}.${BRE.network.name}`).value())
        .address
  );
};

export const getLendingPool = async (address?: tEthereumAddress) => {
  const lendingPoolArtifact = await readArtifact(
    BRE.config.paths.artifacts,
    eContractid.LendingPool
  );

  const factory = await linkLibrariesToArtifact(lendingPoolArtifact);

  return <LendingPool>(
    await factory.attach(
      address ||
        (await getDb().get(`${eContractid.LendingPool}.${BRE.network.name}`).value()).address
    )
  );
};

export const getPriceOracle = async (address?: tEthereumAddress) => {
  return await getContract<PriceOracle>(
    eContractid.PriceOracle,
    address || (await getDb().get(`${eContractid.PriceOracle}.${BRE.network.name}`).value()).address
  );
};

export const getAToken = async (address?: tEthereumAddress) => {
  return await getContract<AToken>(
    eContractid.AToken,
    address || (await getDb().get(`${eContractid.AToken}.${BRE.network.name}`).value()).address
  );
};

export const getMintableERC20 = async (address: tEthereumAddress) => {
  return await getContract<MintableERC20>(
    eContractid.MintableERC20,
    address ||
      (await getDb().get(`${eContractid.MintableERC20}.${BRE.network.name}`).value()).address
  );
};

export const getIErc20Detailed = async (address: tEthereumAddress) => {
  return await getContract<Ierc20Detailed>(
    eContractid.IERC20Detailed,
    address ||
      (await getDb().get(`${eContractid.IERC20Detailed}.${BRE.network.name}`).value()).address
  );
};

export const getAaveProtocolTestHelpers = async (address?: tEthereumAddress) => {
  return await getContract<AaveProtocolTestHelpers>(
    eContractid.AaveProtocolTestHelpers,
    address ||
      (await getDb().get(`${eContractid.AaveProtocolTestHelpers}.${BRE.network.name}`).value())
        .address
  );
};

export const getInterestRateStrategy = async (address?: tEthereumAddress) => {
  return await getContract<DefaultReserveInterestRateStrategy>(
    eContractid.DefaultReserveInterestRateStrategy,
    address ||
      (
        await getDb()
          .get(`${eContractid.DefaultReserveInterestRateStrategy}.${BRE.network.name}`)
          .value()
      ).address
  );
};

export const getMockFlashLoanReceiver = async (address?: tEthereumAddress) => {
  return await getContract<MockFlashLoanReceiver>(
    eContractid.MockFlashLoanReceiver,
    address ||
      (await getDb().get(`${eContractid.MockFlashLoanReceiver}.${BRE.network.name}`).value())
        .address
  );
};

export const getMockSwapAdapter = async (address?: tEthereumAddress) => {
  return await getContract<MockSwapAdapter>(
    eContractid.MockSwapAdapter,
    address ||
      (await getDb().get(`${eContractid.MockSwapAdapter}.${BRE.network.name}`).value()).address
  );
};

export const getLendingRateOracle = async (address?: tEthereumAddress) => {
  return await getContract<LendingRateOracle>(
    eContractid.LendingRateOracle,
    address ||
      (await getDb().get(`${eContractid.LendingRateOracle}.${BRE.network.name}`).value()).address
  );
};

const linkBytecode = (artifact: Artifact, libraries: any) => {
  let bytecode = artifact.bytecode;

  for (const [fileName, fileReferences] of Object.entries(artifact.linkReferences)) {
    for (const [libName, fixups] of Object.entries(fileReferences)) {
      const addr = libraries[libName];

      if (addr === undefined) {
        continue;
      }

      for (const fixup of fixups) {
        bytecode =
          bytecode.substr(0, 2 + fixup.start * 2) +
          addr.substr(2) +
          bytecode.substr(2 + (fixup.start + fixup.length) * 2);
      }
    }
  }

  return bytecode;
};

export const getParamPerNetwork = <T>(
  {kovan, ropsten, main, buidlerevm, coverage}: iParamsPerNetwork<T>,
  network: eEthereumNetwork
) => {
  switch (network) {
    case eEthereumNetwork.coverage:
      return coverage;
    case eEthereumNetwork.buidlerevm:
      return buidlerevm;
    case eEthereumNetwork.kovan:
      return kovan;
    case eEthereumNetwork.ropsten:
      return ropsten;
    case eEthereumNetwork.main:
      return main;
    default:
      return main;
  }
};

export const getParamPerPool = <T>({proto, secondary}: iParamsPerPool<T>, pool: AavePools) => {
  switch (pool) {
    case AavePools.proto:
      return proto;
    case AavePools.secondary:
      return secondary;
    default:
      return proto;
  }
};

export const convertToCurrencyDecimals = async (tokenAddress: tEthereumAddress, amount: string) => {
  const token = await getIErc20Detailed(tokenAddress);
  let decimals = (await token.decimals()).toString();

  return ethers.utils.parseUnits(amount, decimals);
};

export const convertToCurrencyUnits = async (tokenAddress: string, amount: string) => {
  const token = await getIErc20Detailed(tokenAddress);
  let decimals = new BigNumber(await token.decimals());
  const currencyUnit = new BigNumber(10).pow(decimals);
  const amountInCurrencyUnits = new BigNumber(amount).div(currencyUnit);
  return amountInCurrencyUnits.toFixed();
};

<<<<<<< HEAD
export const deployAllMockTokens = async (verify?: boolean) => {
  const tokens: {[symbol: string]: MockContract | MintableERC20} = {};

  const protoConfigData = getReservesConfigByPool(AavePools.proto);
  const secondaryConfigData = getReservesConfigByPool(AavePools.secondary);

  for (const tokenSymbol of Object.keys(TokenContractId)) {
    let decimals = 18;

    let configData = (<any>protoConfigData)[tokenSymbol];

    if (!configData) {
      configData = (<any>secondaryConfigData)[tokenSymbol];
    }

    if (!configData) {
      decimals = 18;
    }

    tokens[tokenSymbol] = await deployMintableERC20([
      tokenSymbol,
      tokenSymbol,
      configData ? configData.reserveDecimals : 18,
    ]);
    await registerContractInJsonDb(tokenSymbol.toUpperCase(), tokens[tokenSymbol]);

    if (verify) {
      await verifyContract(eContractid.MintableERC20, tokens[tokenSymbol].address, []);
    }
  }
  return tokens;
};

export const deployMockTokens = async (config: PoolConfiguration, verify?: boolean) => {
  const tokens: {[symbol: string]: MockContract | MintableERC20} = {};
  const defaultDecimals = 18;

  const configData = config.ReservesConfig;

  for (const tokenSymbol of Object.keys(config.ReserveSymbols)) {
    tokens[tokenSymbol] = await deployMintableERC20([
      tokenSymbol,
      tokenSymbol,
      Number(configData[tokenSymbol as keyof iMultiPoolsAssets<IReserveParams>].reserveDecimals) ||
        defaultDecimals,
    ]);
    await registerContractInJsonDb(tokenSymbol.toUpperCase(), tokens[tokenSymbol]);

    if (verify) {
      await verifyContract(eContractid.MintableERC20, tokens[tokenSymbol].address, []);
    }
  }
  return tokens;
};

export const getMockedTokens = async (config: PoolConfiguration) => {
  const tokenSymbols = config.ReserveSymbols;
  const db = getDb();
  const tokens: MockTokenMap = await tokenSymbols.reduce<Promise<MockTokenMap>>(
    async (acc, tokenSymbol) => {
      const accumulator = await acc;
      const address = db.get(`${tokenSymbol.toUpperCase()}.${BRE.network.name}`).value().address;
      accumulator[tokenSymbol] = await getContract<MintableERC20>(
        eContractid.MintableERC20,
        address
      );
      return Promise.resolve(acc);
    },
    Promise.resolve({})
  );
  return tokens;
};

export const getAllMockedTokens = async () => {
  const db = getDb();
  const tokens: MockTokenMap = await Object.keys(TokenContractId).reduce<Promise<MockTokenMap>>(
    async (acc, tokenSymbol) => {
      const accumulator = await acc;
      const address = db.get(`${tokenSymbol.toUpperCase()}.${BRE.network.name}`).value().address;
      accumulator[tokenSymbol] = await getContract<MintableERC20>(
        eContractid.MintableERC20,
        address
      );
      return Promise.resolve(acc);
    },
    Promise.resolve({})
  );
  return tokens;
};

export const getPairsTokenAggregator = (
  allAssetsAddresses: {
    [tokenSymbol: string]: tEthereumAddress;
  },
  aggregatorsAddresses: {[tokenSymbol: string]: tEthereumAddress}
): [string[], string[]] => {
  const {ETH, USD, WETH, ...assetsAddressesWithoutEth} = allAssetsAddresses;

  const pairs = Object.entries(assetsAddressesWithoutEth).map(([tokenSymbol, tokenAddress]) => {
    if (tokenSymbol !== 'WETH' && tokenSymbol !== 'ETH') {
      const aggregatorAddressIndex = Object.keys(aggregatorsAddresses).findIndex(
        (value) => value === tokenSymbol
      );
      const [, aggregatorAddress] = (Object.entries(aggregatorsAddresses) as [
        string,
        tEthereumAddress
      ][])[aggregatorAddressIndex];
      return [tokenAddress, aggregatorAddress];
    }
  }) as [string, string][];

  const mappedPairs = pairs.map(([asset]) => asset);
  const mappedAggregators = pairs.map(([, source]) => source);

  return [mappedPairs, mappedAggregators];
};

export const initReserves = async (
  reservesParams: iMultiPoolsAssets<IReserveParams>,
  tokenAddresses: {[symbol: string]: tEthereumAddress},
  lendingPoolAddressesProvider: LendingPoolAddressesProvider,
  lendingPool: LendingPool,
  lendingPoolConfigurator: LendingPoolConfigurator,
  aavePool: AavePools,
  verify: boolean
) => {
  if (aavePool !== AavePools.proto && aavePool !== AavePools.secondary) {
    console.log(`Invalid Aave pool ${aavePool}`);
    process.exit(1);
  }

  for (let [assetSymbol, {reserveDecimals}] of Object.entries(reservesParams) as [
    string,
    IReserveParams
  ][]) {
    const assetAddressIndex = Object.keys(tokenAddresses).findIndex(
      (value) => value === assetSymbol
    );
    const [, tokenAddress] = (Object.entries(tokenAddresses) as [string, string][])[
      assetAddressIndex
    ];

    const {isActive: reserveInitialized} = await lendingPool.getReserveConfigurationData(
      tokenAddress
    );

    if (reserveInitialized) {
      console.log(`Reserve ${assetSymbol} is already active, skipping configuration`);
      continue;
    }

    try {
      const reserveParamIndex = Object.keys(reservesParams).findIndex(
        (value) => value === assetSymbol
      );
      const [
        ,
        {
          baseVariableBorrowRate,
          variableRateSlope1,
          variableRateSlope2,
          stableRateSlope1,
          stableRateSlope2,
        },
      ] = (Object.entries(reservesParams) as [string, IReserveParams][])[reserveParamIndex];
      const rateStrategyContract = await deployDefaultReserveInterestRateStrategy(
        [
          lendingPoolAddressesProvider.address,
          baseVariableBorrowRate,
          variableRateSlope1,
          variableRateSlope2,
          stableRateSlope1,
          stableRateSlope2,
        ],
        verify
      );

      const stableDebtToken = await deployStableDebtToken(
        [
          `Aave stable debt bearing ${assetSymbol === 'WETH' ? 'ETH' : assetSymbol}`,
          `stableDebt${assetSymbol === 'WETH' ? 'ETH' : assetSymbol}`,
          tokenAddress,
          lendingPool.address,
        ],
        verify
      );

      const variableDebtToken = await deployVariableDebtToken(
        [
          `Aave variable debt bearing ${assetSymbol === 'WETH' ? 'ETH' : assetSymbol}`,
          `variableDebt${assetSymbol === 'WETH' ? 'ETH' : assetSymbol}`,
          tokenAddress,
          lendingPool.address,
        ],
        verify
      );

      const aToken = await deployGenericAToken(
        [
          lendingPool.address,
          tokenAddress,
          `Aave interest bearing ${assetSymbol === 'WETH' ? 'ETH' : assetSymbol}`,
          `a${assetSymbol === 'WETH' ? 'ETH' : assetSymbol}`,
        ],
        verify
      );

      if (process.env.POOL === AavePools.secondary) {
        if (assetSymbol.search('UNI') === -1) {
          assetSymbol = `Uni${assetSymbol}`;
        } else {
          assetSymbol = assetSymbol.replace(/_/g, '').replace('UNI', 'Uni');
        }
      }

      await lendingPoolConfigurator.initReserve(
        tokenAddress,
        aToken.address,
        stableDebtToken.address,
        variableDebtToken.address,
        reserveDecimals,
        rateStrategyContract.address
      );
    } catch (e) {
      console.log(`Reserve initialization for ${assetSymbol} failed with error ${e}. Skipped.`);
    }
  }
};

export const getLendingPoolAddressesProviderRegistry = async (address?: tEthereumAddress) => {
  return await getContract<LendingPoolAddressesProviderRegistry>(
    eContractid.LendingPoolAddressesProviderRegistry,
    address ||
      (
        await getDb()
          .get(`${eContractid.LendingPoolAddressesProviderRegistry}.${BRE.network.name}`)
          .value()
      ).address
  );
=======
export const buildPermitParams = (
  chainId: number,
  token: tEthereumAddress,
  revision: string,
  tokenName: string,
  owner: tEthereumAddress,
  spender: tEthereumAddress,
  nonce: number,
  deadline: string,
  value: tStringTokenSmallUnits
) => ({
  types: {
    EIP712Domain: [
      {name: 'name', type: 'string'},
      {name: 'version', type: 'string'},
      {name: 'chainId', type: 'uint256'},
      {name: 'verifyingContract', type: 'address'},
    ],
    Permit: [
      {name: 'owner', type: 'address'},
      {name: 'spender', type: 'address'},
      {name: 'value', type: 'uint256'},
      {name: 'nonce', type: 'uint256'},
      {name: 'deadline', type: 'uint256'},
    ],
  },
  primaryType: 'Permit' as const,
  domain: {
    name: tokenName,
    version: revision,
    chainId: chainId,
    verifyingContract: token,
  },
  message: {
    owner,
    spender,
    value,
    nonce,
    deadline,
  },
});

export const getSignatureFromTypedData = (
  privateKey: string,
  typedData: any // TODO: should be TypedData, from eth-sig-utils, but TS doesn't accept it
): ECDSASignature => {
  const signature = signTypedData_v4(Buffer.from(privateKey.substring(2, 66), 'hex'), {
    data: typedData,
  });
  return fromRpcSig(signature);
>>>>>>> 6177af3a
};<|MERGE_RESOLUTION|>--- conflicted
+++ resolved
@@ -600,7 +600,6 @@
   return amountInCurrencyUnits.toFixed();
 };
 
-<<<<<<< HEAD
 export const deployAllMockTokens = async (verify?: boolean) => {
   const tokens: {[symbol: string]: MockContract | MintableERC20} = {};
 
@@ -840,7 +839,8 @@
           .value()
       ).address
   );
-=======
+};
+
 export const buildPermitParams = (
   chainId: number,
   token: tEthereumAddress,
@@ -891,5 +891,4 @@
     data: typedData,
   });
   return fromRpcSig(signature);
->>>>>>> 6177af3a
 };