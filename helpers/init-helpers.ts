import {
  eContractid,
  eNetwork,
  iMultiPoolsAssets,
  IReserveParams,
  tEthereumAddress,
} from './types';
import { AaveProtocolDataProvider } from '../types/AaveProtocolDataProvider';
import { chunk, getDb, waitForTx } from './misc-utils';
import {
  getAToken,
  getATokensAndRatesHelper,
  getLendingPoolAddressesProvider,
  getLendingPoolConfiguratorProxy,
} from './contracts-getters';
import {
<<<<<<< HEAD
  deployDefaultReserveInterestRateStrategy,
  deployDelegationAwareAToken,
  deployDelegationAwareATokenImpl,
  deployGenericAToken,
  deployGenericATokenImpl,
  deployStableDebtToken,
  deployStableDebtTokenByType,
  deployVariableDebtToken,
  deployVariableDebtTokenByType,
} from './contracts-deployments';
import { ZERO_ADDRESS } from './constants';
import { isZeroAddress } from 'ethereumjs-util';
import { DefaultReserveInterestRateStrategy, DelegationAwareAToken } from '../types';
import { config } from 'process';

export const chooseATokenDeployment = (id: eContractid) => {
  switch (id) {
    case eContractid.AToken:
      return deployGenericAToken;
    case eContractid.DelegationAwareAToken:
      return deployDelegationAwareAToken;
=======
  getContractAddressWithJsonFallback,
  rawInsertContractAddressInDb,
} from './contracts-helpers';
import { BigNumberish } from 'ethers';
import { ConfigNames } from './configuration';
import { deployRateStrategy } from './contracts-deployments';

export const getATokenExtraParams = async (aTokenName: string, tokenAddress: tEthereumAddress) => {
  console.log(aTokenName);
  switch (aTokenName) {
>>>>>>> c1ada1cb
    default:
      return '0x10';
  }
};

export const initReservesByHelper = async (
  reservesParams: iMultiPoolsAssets<IReserveParams>,
  tokenAddresses: { [symbol: string]: tEthereumAddress },
  aTokenNamePrefix: string,
  stableDebtTokenNamePrefix: string,
  variableDebtTokenNamePrefix: string,
  symbolPrefix: string,
  admin: tEthereumAddress,
  treasuryAddress: tEthereumAddress,
  incentivesController: tEthereumAddress,
  poolName: ConfigNames,
  verify: boolean
<<<<<<< HEAD
): Promise<BigNumber> => {
  let gasUsage = BigNumber.from('0');

=======
) => {
>>>>>>> c1ada1cb
  const addressProvider = await getLendingPoolAddressesProvider();

  // CHUNK CONFIGURATION
  const initChunks = 1;

  // Initialize variables for future reserves initialization
  let reserveSymbols: string[] = [];

  let initInputParams: {
    aTokenImpl: string;
    stableDebtTokenImpl: string;
    variableDebtTokenImpl: string;
    underlyingAssetDecimals: BigNumberish;
    interestRateStrategyAddress: string;
    underlyingAsset: string;
    treasury: string;
    incentivesController: string;
    underlyingAssetName: string;
    aTokenName: string;
    aTokenSymbol: string;
    variableDebtTokenName: string;
    variableDebtTokenSymbol: string;
    stableDebtTokenName: string;
    stableDebtTokenSymbol: string;
    params: string;
  }[] = [];

  let strategyRates: [
    string, // addresses provider
    string,
    string,
    string,
    string,
    string,
    string
  ];
  let rateStrategies: Record<string, typeof strategyRates> = {};
  let strategyAddresses: Record<string, tEthereumAddress> = {};
<<<<<<< HEAD
  let strategyAddressPerAsset: Record<string, string> = {};
  let aTokenType: Record<string, string> = {};
  let delegationAwareATokenImplementationAddress = '';
  let aTokenImplementationAddress = '';

  let stableDebtTokensAddresses = new Map<string, tEthereumAddress>();
  let variableDebtTokensAddresses = new Map<string, tEthereumAddress>();

  let stableDebtTokenTypes = Object.entries(reservesParams).map(item => item[1].stableDebtTokenImpl);
  let variableDebtTokenTypes = Object.entries(reservesParams).map(item => item[1].variableDebtTokenImpl);


  // removing duplicates
  stableDebtTokenTypes = [...new Set(stableDebtTokenTypes)];
  variableDebtTokenTypes = [...new Set(variableDebtTokenTypes)];

  await Promise.all(stableDebtTokenTypes.map(async(typeName) => {
    const name = typeName ?? eContractid.StableDebtToken;
    const implAddress = await (await deployStableDebtTokenByType(name)).address;
    stableDebtTokensAddresses.set(name, implAddress);
  }));

  await Promise.all(variableDebtTokenTypes.map(async(typeName) => {
    const name = typeName ?? eContractid.VariableDebtToken;
    const implAddress = await (await deployVariableDebtTokenByType(name)).address;
    variableDebtTokensAddresses.set(name, implAddress);
  }));

  console.log("Debt tokens deployed, ", stableDebtTokensAddresses, variableDebtTokensAddresses);

  const aTokenImplementation = await deployGenericATokenImpl(verify);
  aTokenImplementationAddress = aTokenImplementation.address;
  rawInsertContractAddressInDb(`aTokenImpl`, aTokenImplementationAddress);
=======
>>>>>>> c1ada1cb

  const reserves = Object.entries(reservesParams);

  for (let [symbol, params] of reserves) {
    if (!tokenAddresses[symbol]) {
      console.log(`- Skipping init of ${symbol} due token address is not set at markets config`);
      continue;
    }
    const { strategy, aTokenImpl, reserveDecimals } = params;
    const {
      optimalUtilizationRate,
      baseVariableBorrowRate,
      variableRateSlope1,
      variableRateSlope2,
      stableRateSlope1,
      stableRateSlope2,
    } = strategy;
    if (!strategyAddresses[strategy.name]) {
      // Strategy does not exist, create a new one
      rateStrategies[strategy.name] = [
        addressProvider.address,
        optimalUtilizationRate,
        baseVariableBorrowRate,
        variableRateSlope1,
        variableRateSlope2,
        stableRateSlope1,
        stableRateSlope2,
      ];
      strategyAddresses[strategy.name] = await deployRateStrategy(
        strategy.name,
        rateStrategies[strategy.name],
        verify
      );

      // This causes the last strategy to be printed twice, once under "DefaultReserveInterestRateStrategy"
      // and once under the actual `strategyASSET` key.
      rawInsertContractAddressInDb(strategy.name, strategyAddresses[strategy.name]);
    }
    // Prepare input parameters
    reserveSymbols.push(symbol);
<<<<<<< HEAD
  }

  for (let i = 0; i < reserveSymbols.length; i++) {
  
    const symbol = reserveSymbols[i];

    const stableDebtImpl = reservesParams[symbol].stableDebtTokenImpl ?? eContractid.StableDebtToken;
    const variableDebtTokenImpl = reservesParams[symbol].variableDebtTokenImpl ?? eContractid.VariableDebtToken;

    const stableDebtAddress =  stableDebtTokensAddresses.get(stableDebtImpl);
    const variableDebtAddress = variableDebtTokensAddresses.get(variableDebtTokenImpl);

    if(!stableDebtAddress || !variableDebtAddress) {
      throw "Could not find a proper debt token instance for the asset "+symbol;
    }

    let aTokenToUse: string;
    if (aTokenType[symbol] === 'generic') {
      aTokenToUse = aTokenImplementationAddress;
    } else {
      aTokenToUse = delegationAwareATokenImplementationAddress;
    }

    initInputParams.push({
      aTokenImpl: aTokenToUse,
      stableDebtTokenImpl:stableDebtAddress,
      variableDebtTokenImpl: variableDebtAddress,
      underlyingAssetDecimals: reserveInitDecimals[i],
      interestRateStrategyAddress: strategyAddressPerAsset[symbol],
      underlyingAsset: reserveTokens[i],
=======
    initInputParams.push({
      aTokenImpl: await getContractAddressWithJsonFallback(aTokenImpl, poolName),
      stableDebtTokenImpl: await getContractAddressWithJsonFallback(
        eContractid.StableDebtToken,
        poolName
      ),
      variableDebtTokenImpl: await getContractAddressWithJsonFallback(
        eContractid.VariableDebtToken,
        poolName
      ),
      underlyingAssetDecimals: reserveDecimals,
      interestRateStrategyAddress: strategyAddresses[strategy.name],
      underlyingAsset: tokenAddresses[symbol],
>>>>>>> c1ada1cb
      treasury: treasuryAddress,
      incentivesController: incentivesController,
      underlyingAssetName: symbol,
      aTokenName: `${aTokenNamePrefix} ${symbol}`,
      aTokenSymbol: `a${symbolPrefix}${symbol}`,
      variableDebtTokenName: `${variableDebtTokenNamePrefix} ${symbolPrefix}${symbol}`,
      variableDebtTokenSymbol: `variableDebt${symbolPrefix}${symbol}`,
      stableDebtTokenName: `${stableDebtTokenNamePrefix} ${symbol}`,
      stableDebtTokenSymbol: `stableDebt${symbolPrefix}${symbol}`,
      params: await getATokenExtraParams(aTokenImpl, tokenAddresses[symbol]),
    });
  }

  // Deploy init reserves per chunks
  const chunkedSymbols = chunk(reserveSymbols, initChunks);
  const chunkedInitInputParams = chunk(initInputParams, initChunks);

  const configurator = await getLendingPoolConfiguratorProxy();

  console.log(`- Reserves initialization in ${chunkedInitInputParams.length} txs`);
  for (let chunkIndex = 0; chunkIndex < chunkedInitInputParams.length; chunkIndex++) {
    const tx3 = await waitForTx(
      await configurator.batchInitReserve(chunkedInitInputParams[chunkIndex])
    );

    console.log(`  - Reserve ready for: ${chunkedSymbols[chunkIndex].join(', ')}`);
    console.log('    * gasUsed', tx3.gasUsed.toString());
  }
};

export const getPairsTokenAggregator = (
  allAssetsAddresses: {
    [tokenSymbol: string]: tEthereumAddress;
  },
  aggregatorsAddresses: { [tokenSymbol: string]: tEthereumAddress }
): [string[], string[]] => {
  const { ETH, USD, WETH, ...assetsAddressesWithoutEth } = allAssetsAddresses;

  const pairs = Object.entries(assetsAddressesWithoutEth).map(([tokenSymbol, tokenAddress]) => {
    if (tokenSymbol !== 'WETH' && tokenSymbol !== 'ETH') {
      const aggregatorAddressIndex = Object.keys(aggregatorsAddresses).findIndex(
        (value) => value === tokenSymbol
      );
      const [, aggregatorAddress] = (
        Object.entries(aggregatorsAddresses) as [string, tEthereumAddress][]
      )[aggregatorAddressIndex];
      return [tokenAddress, aggregatorAddress];
    }
  }) as [string, string][];

  const mappedPairs = pairs.map(([asset]) => asset);
  const mappedAggregators = pairs.map(([, source]) => source);

  return [mappedPairs, mappedAggregators];
};

export const configureReservesByHelper = async (
  reservesParams: iMultiPoolsAssets<IReserveParams>,
  tokenAddresses: { [symbol: string]: tEthereumAddress },
  helpers: AaveProtocolDataProvider,
  admin: tEthereumAddress
) => {
  const addressProvider = await getLendingPoolAddressesProvider();
  const atokenAndRatesDeployer = await getATokensAndRatesHelper();
  const tokens: string[] = [];
  const symbols: string[] = [];

  const inputParams: {
    asset: string;
    baseLTV: BigNumberish;
    liquidationThreshold: BigNumberish;
    liquidationBonus: BigNumberish;
    reserveFactor: BigNumberish;
    stableBorrowingEnabled: boolean;
    borrowingEnabled: boolean;
  }[] = [];

  for (const [
    assetSymbol,
    {
      baseLTVAsCollateral,
      liquidationBonus,
      liquidationThreshold,
      reserveFactor,
      stableBorrowRateEnabled,
      borrowingEnabled,
    },
  ] of Object.entries(reservesParams) as [string, IReserveParams][]) {
    if (!tokenAddresses[assetSymbol]) {
      console.log(
        `- Skipping init of ${assetSymbol} due token address is not set at markets config`
      );
      continue;
    }
    if (baseLTVAsCollateral === '-1') continue;

    const assetAddressIndex = Object.keys(tokenAddresses).findIndex(
      (value) => value === assetSymbol
    );
    const [, tokenAddress] = (Object.entries(tokenAddresses) as [string, string][])[
      assetAddressIndex
    ];
    const { usageAsCollateralEnabled: alreadyEnabled } = await helpers.getReserveConfigurationData(
      tokenAddress
    );

    if (alreadyEnabled) {
      console.log(`- Reserve ${assetSymbol} is already enabled as collateral, skipping`);
      continue;
    }
    // Push data

    inputParams.push({
      asset: tokenAddress,
      baseLTV: baseLTVAsCollateral,
      liquidationThreshold: liquidationThreshold,
      liquidationBonus: liquidationBonus,
      reserveFactor: reserveFactor,
      stableBorrowingEnabled: stableBorrowRateEnabled,
      borrowingEnabled: borrowingEnabled,
    });

    tokens.push(tokenAddress);
    symbols.push(assetSymbol);
  }
  if (tokens.length) {
    // Set aTokenAndRatesDeployer as temporal admin
    await waitForTx(await addressProvider.setPoolAdmin(atokenAndRatesDeployer.address));

    // Deploy init per chunks
    const enableChunks = 20;
    const chunkedSymbols = chunk(symbols, enableChunks);
    const chunkedInputParams = chunk(inputParams, enableChunks);

    console.log(`- Configure reserves in ${chunkedInputParams.length} txs`);
    for (let chunkIndex = 0; chunkIndex < chunkedInputParams.length; chunkIndex++) {
      await waitForTx(
        await atokenAndRatesDeployer.configureReserves(chunkedInputParams[chunkIndex])
      );
      console.log(`  - Init for: ${chunkedSymbols[chunkIndex].join(', ')}`);
    }
    // Set deployer back as admin
    await waitForTx(await addressProvider.setPoolAdmin(admin));
  }
};

const getAddressById = async (
  id: string,
  network: eNetwork
): Promise<tEthereumAddress | undefined> =>
  (await getDb().get(`${id}.${network}`).value())?.address || undefined;

// Function deprecated
const isErc20SymbolCorrect = async (token: tEthereumAddress, symbol: string) => {
  const erc20 = await getAToken(token); // using aToken for ERC20 interface
  const erc20Symbol = await erc20.symbol();
  return symbol === erc20Symbol;
};<|MERGE_RESOLUTION|>--- conflicted
+++ resolved
@@ -14,7 +14,6 @@
   getLendingPoolConfiguratorProxy,
 } from './contracts-getters';
 import {
-<<<<<<< HEAD
   deployDefaultReserveInterestRateStrategy,
   deployDelegationAwareAToken,
   deployDelegationAwareATokenImpl,
@@ -25,10 +24,19 @@
   deployVariableDebtToken,
   deployVariableDebtTokenByType,
 } from './contracts-deployments';
+import { BigNumber, BigNumberish } from 'ethers';
+import { ConfigNames } from './configuration';
+import { deployRateStrategy } from './contracts-deployments';
+
+
 import { ZERO_ADDRESS } from './constants';
 import { isZeroAddress } from 'ethereumjs-util';
 import { DefaultReserveInterestRateStrategy, DelegationAwareAToken } from '../types';
 import { config } from 'process';
+
+import {getContractAddressWithJsonFallback,
+rawInsertContractAddressInDb,
+} from './contracts-helpers';
 
 export const chooseATokenDeployment = (id: eContractid) => {
   switch (id) {
@@ -36,22 +44,8 @@
       return deployGenericAToken;
     case eContractid.DelegationAwareAToken:
       return deployDelegationAwareAToken;
-=======
-  getContractAddressWithJsonFallback,
-  rawInsertContractAddressInDb,
-} from './contracts-helpers';
-import { BigNumberish } from 'ethers';
-import { ConfigNames } from './configuration';
-import { deployRateStrategy } from './contracts-deployments';
-
-export const getATokenExtraParams = async (aTokenName: string, tokenAddress: tEthereumAddress) => {
-  console.log(aTokenName);
-  switch (aTokenName) {
->>>>>>> c1ada1cb
-    default:
-      return '0x10';
-  }
-};
+  }
+}
 
 export const initReservesByHelper = async (
   reservesParams: iMultiPoolsAssets<IReserveParams>,
@@ -65,13 +59,9 @@
   incentivesController: tEthereumAddress,
   poolName: ConfigNames,
   verify: boolean
-<<<<<<< HEAD
-): Promise<BigNumber> => {
+) => {
   let gasUsage = BigNumber.from('0');
 
-=======
-) => {
->>>>>>> c1ada1cb
   const addressProvider = await getLendingPoolAddressesProvider();
 
   // CHUNK CONFIGURATION
@@ -110,7 +100,6 @@
   ];
   let rateStrategies: Record<string, typeof strategyRates> = {};
   let strategyAddresses: Record<string, tEthereumAddress> = {};
-<<<<<<< HEAD
   let strategyAddressPerAsset: Record<string, string> = {};
   let aTokenType: Record<string, string> = {};
   let delegationAwareATokenImplementationAddress = '';
@@ -139,13 +128,9 @@
     variableDebtTokensAddresses.set(name, implAddress);
   }));
 
-  console.log("Debt tokens deployed, ", stableDebtTokensAddresses, variableDebtTokensAddresses);
-
   const aTokenImplementation = await deployGenericATokenImpl(verify);
   aTokenImplementationAddress = aTokenImplementation.address;
   rawInsertContractAddressInDb(`aTokenImpl`, aTokenImplementationAddress);
-=======
->>>>>>> c1ada1cb
 
   const reserves = Object.entries(reservesParams);
 
@@ -154,7 +139,7 @@
       console.log(`- Skipping init of ${symbol} due token address is not set at markets config`);
       continue;
     }
-    const { strategy, aTokenImpl, reserveDecimals } = params;
+    const { strategy } = params;
     const {
       optimalUtilizationRate,
       baseVariableBorrowRate,
@@ -186,12 +171,12 @@
     }
     // Prepare input parameters
     reserveSymbols.push(symbol);
-<<<<<<< HEAD
   }
 
   for (let i = 0; i < reserveSymbols.length; i++) {
   
     const symbol = reserveSymbols[i];
+    const strategy = reservesParams[symbol].strategy;
 
     const stableDebtImpl = reservesParams[symbol].stableDebtTokenImpl ?? eContractid.StableDebtToken;
     const variableDebtTokenImpl = reservesParams[symbol].variableDebtTokenImpl ?? eContractid.VariableDebtToken;
@@ -211,27 +196,12 @@
     }
 
     initInputParams.push({
-      aTokenImpl: aTokenToUse,
+      aTokenImpl:  await getContractAddressWithJsonFallback(reservesParams[symbol].aTokenImpl, poolName),
       stableDebtTokenImpl:stableDebtAddress,
       variableDebtTokenImpl: variableDebtAddress,
-      underlyingAssetDecimals: reserveInitDecimals[i],
-      interestRateStrategyAddress: strategyAddressPerAsset[symbol],
-      underlyingAsset: reserveTokens[i],
-=======
-    initInputParams.push({
-      aTokenImpl: await getContractAddressWithJsonFallback(aTokenImpl, poolName),
-      stableDebtTokenImpl: await getContractAddressWithJsonFallback(
-        eContractid.StableDebtToken,
-        poolName
-      ),
-      variableDebtTokenImpl: await getContractAddressWithJsonFallback(
-        eContractid.VariableDebtToken,
-        poolName
-      ),
-      underlyingAssetDecimals: reserveDecimals,
-      interestRateStrategyAddress: strategyAddresses[strategy.name],
+      underlyingAssetDecimals: reservesParams[symbol].reserveDecimals,
+      interestRateStrategyAddress:  strategyAddresses[strategy.name],
       underlyingAsset: tokenAddresses[symbol],
->>>>>>> c1ada1cb
       treasury: treasuryAddress,
       incentivesController: incentivesController,
       underlyingAssetName: symbol,
@@ -241,7 +211,7 @@
       variableDebtTokenSymbol: `variableDebt${symbolPrefix}${symbol}`,
       stableDebtTokenName: `${stableDebtTokenNamePrefix} ${symbol}`,
       stableDebtTokenSymbol: `stableDebt${symbolPrefix}${symbol}`,
-      params: await getATokenExtraParams(aTokenImpl, tokenAddresses[symbol]),
+      params: '0x10',
     });
   }
 
