{
  "MintableERC20": {
    "buidlerevm": {
      "address": "0x58F132FBB86E21545A4Bace3C19f1C05d86d7A22",
      "deployer": "0xc783df8a850f42e7F7e57013759C285caa701eB6"
    },
    "localhost": {
      "address": "0xDFbeeed692AA81E7f86E72F7ACbEA2A1C4d63544",
      "deployer": "0xc783df8a850f42e7F7e57013759C285caa701eB6"
    },
    "coverage": {
      "address": "0x58F132FBB86E21545A4Bace3C19f1C05d86d7A22",
      "deployer": "0xc783df8a850f42e7F7e57013759C285caa701eB6"
    }
  },
  "LendingPoolAddressesProvider": {
    "buidlerevm": {
      "address": "0xa4bcDF64Cdd5451b6ac3743B414124A6299B65FF",
      "deployer": "0xc783df8a850f42e7F7e57013759C285caa701eB6"
    },
    "localhost": {
      "address": "0x5191aA68c7dB195181Dd2441dBE23A48EA24b040",
      "deployer": "0xc783df8a850f42e7F7e57013759C285caa701eB6"
    },
    "coverage": {
      "address": "0xa4bcDF64Cdd5451b6ac3743B414124A6299B65FF",
      "deployer": "0xc783df8a850f42e7F7e57013759C285caa701eB6"
    },
    "kovan": {
      "address": "0xd7e3C4b2CE495066dE1923c268D68A844bD7Ae13",
      "deployer": "0x6b40a028d2Ab94e5f6d3793F32D326CDf724Bb1D"
    }
  },
  "LendingPoolAddressesProviderRegistry": {
    "buidlerevm": {
      "address": "0x5A0773Ff307Bf7C71a832dBB5312237fD3437f9F",
      "deployer": "0xc783df8a850f42e7F7e57013759C285caa701eB6"
    },
    "localhost": {
      "address": "0xa89E20284Bd638F31b0011D0fC754Fc9d2fa73e3",
      "deployer": "0xc783df8a850f42e7F7e57013759C285caa701eB6"
    },
    "coverage": {
      "address": "0x5A0773Ff307Bf7C71a832dBB5312237fD3437f9F",
      "deployer": "0xc783df8a850f42e7F7e57013759C285caa701eB6"
    },
    "kovan": {
      "address": "0x83c7A0E78e8eee2108a87d7a6770f22BAcb68b5A",
      "deployer": "0x6b40a028d2Ab94e5f6d3793F32D326CDf724Bb1D"
    }
  },
  "FeeProvider": {
    "buidlerevm": {
      "address": "0xFAe0fd738dAbc8a0426F47437322b6d026A9FD95",
      "deployer": "0xc783df8a850f42e7F7e57013759C285caa701eB6"
    },
    "localhost": {
      "address": "0xD9273d497eDBC967F39d419461CfcF382a0A822e"
    }
  },
  "LendingPoolParametersProvider": {
    "buidlerevm": {
      "address": "0x2C4603396dE2F08642354A3A102760827FfFe113"
    }
  },
  "LendingPoolCore": {
    "buidlerevm": {
      "address": "0xA10958a24032283FbE2D23cedf264d6eC9411CBA"
    }
  },
  "LendingPoolConfigurator": {
    "buidlerevm": {
      "address": "0x6642B57e4265BAD868C17Fc1d1F4F88DBBA04Aa8"
    },
    "localhost": {
      "address": "0x9Ec55627757348b322c8dD0865D704649bFa0c7b"
    },
    "kovan": {
      "address": "0x1339f3c1FfF00D0FD8946187fdC61F0ef0fFe786"
    }
  },
  "LendingPoolDataProvider": {
    "buidlerevm": {
      "address": "0x612719Ace03A8281188d61612A9f40D1da3ca420"
    }
  },
  "LendingPool": {
    "buidlerevm": {
      "address": "0xD9273d497eDBC967F39d419461CfcF382a0A822e"
    },
    "localhost": {
      "address": "0x3EE716e38f21e5FC16BFDB773db24D63C637A5d8"
    },
    "kovan": {
      "address": "0xB43CCfF1148bb5ab2104E2ee68A7c30cDEBb9A9C"
    }
  },
  "PriceOracle": {
    "buidlerevm": {
      "address": "0x1750499D05Ed1674d822430FB960d5F6731fDf64",
      "deployer": "0xc783df8a850f42e7F7e57013759C285caa701eB6"
    },
    "localhost": {
      "address": "0x5889354f21A1C8D8D2f82669d778f6Dab778B519",
      "deployer": "0xc783df8a850f42e7F7e57013759C285caa701eB6"
    },
    "coverage": {
      "address": "0x1750499D05Ed1674d822430FB960d5F6731fDf64",
      "deployer": "0xc783df8a850f42e7F7e57013759C285caa701eB6"
    }
  },
  "MockAggregator": {
    "buidlerevm": {
      "address": "0xEC1C93A9f6a9e18E97784c76aC52053587FcDB89",
      "deployer": "0xc783df8a850f42e7F7e57013759C285caa701eB6"
    },
    "localhost": {
      "address": "0xC452C5244F701108B4e8E8BCe693160046b30332",
      "deployer": "0xc783df8a850f42e7F7e57013759C285caa701eB6"
    },
    "coverage": {
      "address": "0xEC1C93A9f6a9e18E97784c76aC52053587FcDB89",
      "deployer": "0xc783df8a850f42e7F7e57013759C285caa701eB6"
    }
  },
  "ChainlinkProxyPriceProvider": {
    "buidlerevm": {
      "address": "0x7B6C3e5486D9e6959441ab554A889099eed76290",
      "deployer": "0xc783df8a850f42e7F7e57013759C285caa701eB6"
    },
    "localhost": {
      "address": "0x0B63c002cb44B2e5e580C3B3560a27F4101D95c0",
      "deployer": "0xc783df8a850f42e7F7e57013759C285caa701eB6"
    },
    "coverage": {
      "address": "0x7B6C3e5486D9e6959441ab554A889099eed76290",
      "deployer": "0xc783df8a850f42e7F7e57013759C285caa701eB6"
    },
    "kovan": {
      "address": "0x18a107d4fa249Efefd4DAf9A76EEE3b6366701AA",
      "deployer": "0x85e4A467343c0dc4aDAB74Af84448D9c45D8ae6F"
    }
  },
  "LendingRateOracle": {
    "buidlerevm": {
      "address": "0xD83D2773a7873ae2b5f8Fb92097e20a8C64F691E",
      "deployer": "0xc783df8a850f42e7F7e57013759C285caa701eB6"
    },
    "localhost": {
      "address": "0xCeB290A2C6614BF23B2faa0f0B8067F29C48DB0F",
      "deployer": "0xc783df8a850f42e7F7e57013759C285caa701eB6"
    },
    "coverage": {
      "address": "0xD83D2773a7873ae2b5f8Fb92097e20a8C64F691E",
      "deployer": "0xc783df8a850f42e7F7e57013759C285caa701eB6"
    },
    "kovan": {
      "address": "0xac6Eb7B1083D39eC695a3898C2f782E7c7C64973",
      "deployer": "0x85e4A467343c0dc4aDAB74Af84448D9c45D8ae6F"
    }
  },
  "DefaultReserveInterestRateStrategy": {
    "buidlerevm": {
      "address": "0xB660Fdd109a95718cB9d20E3A89EE6cE342aDcB6",
      "deployer": "0xc783df8a850f42e7F7e57013759C285caa701eB6"
    },
    "localhost": {
      "address": "0x7C95b1ad025F0C9aB14192f87bF2aD53889bE4F7",
      "deployer": "0xc783df8a850f42e7F7e57013759C285caa701eB6"
    },
    "coverage": {
      "address": "0x626FdE749F9d499d3777320CAf29484B624ab84a",
      "deployer": "0xc783df8a850f42e7F7e57013759C285caa701eB6"
    },
    "kovan": {
      "address": "0xc4e3d83AEd3D3c60Cf4b238F634014cE103F6fa1",
      "deployer": "0x6b40a028d2Ab94e5f6d3793F32D326CDf724Bb1D"
    }
  },
  "LendingPoolLiquidationManager": {
    "buidlerevm": {
      "address": "0xFe230c227D3724015d0dE3dBEc831825f1ed1f59",
      "deployer": "0xc783df8a850f42e7F7e57013759C285caa701eB6"
    }
  },
  "MockOneSplit": {
    "buidlerevm": {
      "address": "0x4b2c297ba5be42610994974b9543D56B864CA011",
      "deployer": "0xc783df8a850f42e7F7e57013759C285caa701eB6"
    },
    "localhost": {
      "address": "0x4b2c297ba5be42610994974b9543D56B864CA011",
      "deployer": "0xc783df8a850f42e7F7e57013759C285caa701eB6"
    }
  },
  "OneSplitAdapter": {
    "buidlerevm": {
      "address": "0x24E420B42971372F060a93129846761F354Bc50B",
      "deployer": "0xc783df8a850f42e7F7e57013759C285caa701eB6"
    },
    "localhost": {
      "address": "0x24E420B42971372F060a93129846761F354Bc50B",
      "deployer": "0xc783df8a850f42e7F7e57013759C285caa701eB6"
    }
  },
  "TokenDistributor": {
    "buidlerevm": {
      "address": "0x2cfcA5785261fbC88EFFDd46fCFc04c22525F9e4",
      "deployer": "0xc783df8a850f42e7F7e57013759C285caa701eB6"
    },
    "localhost": {
      "address": "0x2cfcA5785261fbC88EFFDd46fCFc04c22525F9e4"
    }
  },
  "InitializableAdminUpgradeabilityProxy": {
    "buidlerevm": {
      "address": "0xC6bA6049F86d528698B5924B8fC2FE7289D38578",
      "deployer": "0xc783df8a850f42e7F7e57013759C285caa701eB6"
    },
    "localhost": {
      "address": "0x2cfcA5785261fbC88EFFDd46fCFc04c22525F9e4",
      "deployer": "0xc783df8a850f42e7F7e57013759C285caa701eB6"
    }
  },
  "MockFlashLoanReceiver": {
    "buidlerevm": {
      "address": "0xBEF0d4b9c089a5883741fC14cbA352055f35DDA2"
    },
    "localhost": {
      "address": "0x9c91aEaD98b1354C7B0EAfb8ff539d0796c79894"
    },
    "coverage": {
      "address": "0x2B681757d757fbB80cc51c6094cEF5eE75bF55aA"
    }
  },
  "WalletBalanceProvider": {
    "buidlerevm": {
      "address": "0x2cfcA5785261fbC88EFFDd46fCFc04c22525F9e4",
      "deployer": "0xc783df8a850f42e7F7e57013759C285caa701eB6"
    },
    "localhost": {
      "address": "0x145b7B6368Df63e7F3497b0A948B30fC1A4d5E55",
      "deployer": "0xc783df8a850f42e7F7e57013759C285caa701eB6"
    },
    "coverage": {
      "address": "0xDf73fC454FA018051D4a1509e63D11530A59DE10",
      "deployer": "0xc783df8a850f42e7F7e57013759C285caa701eB6"
    }
  },
  "DAI": {
    "buidlerevm": {
      "address": "0x7c2C195CD6D34B8F845992d380aADB2730bB9C6F",
      "deployer": "0xc783df8a850f42e7F7e57013759C285caa701eB6"
<<<<<<< HEAD
=======
    },
    "localhost": {
      "address": "0x010e948B9B7D30771E23346C0B17a4D5Ff04e300",
      "deployer": "0xc783df8a850f42e7F7e57013759C285caa701eB6"
    },
    "coverage": {
      "address": "0x7c2C195CD6D34B8F845992d380aADB2730bB9C6F",
      "deployer": "0xc783df8a850f42e7F7e57013759C285caa701eB6"
>>>>>>> 61424427
    }
  },
  "LEND": {
    "buidlerevm": {
      "address": "0x8858eeB3DfffA017D4BCE9801D340D36Cf895CCf",
      "deployer": "0xc783df8a850f42e7F7e57013759C285caa701eB6"
<<<<<<< HEAD
=======
    },
    "localhost": {
      "address": "0x79094eDB848047e87a4B8a64ab5Ee2f527791bC0",
      "deployer": "0xc783df8a850f42e7F7e57013759C285caa701eB6"
    },
    "coverage": {
      "address": "0x8858eeB3DfffA017D4BCE9801D340D36Cf895CCf",
      "deployer": "0xc783df8a850f42e7F7e57013759C285caa701eB6"
>>>>>>> 61424427
    }
  },
  "TUSD": {
    "buidlerevm": {
      "address": "0x0078371BDeDE8aAc7DeBfFf451B74c5EDB385Af7",
      "deployer": "0xc783df8a850f42e7F7e57013759C285caa701eB6"
<<<<<<< HEAD
=======
    },
    "localhost": {
      "address": "0xEE0A69d0Bb1312685870Dd7E20AcAD66b6f6264F",
      "deployer": "0xc783df8a850f42e7F7e57013759C285caa701eB6"
    },
    "coverage": {
      "address": "0x0078371BDeDE8aAc7DeBfFf451B74c5EDB385Af7",
      "deployer": "0xc783df8a850f42e7F7e57013759C285caa701eB6"
>>>>>>> 61424427
    }
  },
  "BAT": {
    "buidlerevm": {
      "address": "0xf4e77E5Da47AC3125140c470c71cBca77B5c638c",
      "deployer": "0xc783df8a850f42e7F7e57013759C285caa701eB6"
<<<<<<< HEAD
    }
  },
  "WETH": {
    "buidlerevm": {
      "address": "0xf784709d2317D872237C4bC22f867d1BAe2913AB",
=======
    },
    "localhost": {
      "address": "0x631B367fBE1dbB934bC039aAA0C9eC2EE5943fd5",
      "deployer": "0xc783df8a850f42e7F7e57013759C285caa701eB6"
    },
    "coverage": {
      "address": "0xf4e77E5Da47AC3125140c470c71cBca77B5c638c",
>>>>>>> 61424427
      "deployer": "0xc783df8a850f42e7F7e57013759C285caa701eB6"
    }
  },
  "USDC": {
    "buidlerevm": {
      "address": "0x3619DbE27d7c1e7E91aA738697Ae7Bc5FC3eACA5",
      "deployer": "0xc783df8a850f42e7F7e57013759C285caa701eB6"
<<<<<<< HEAD
=======
    },
    "localhost": {
      "address": "0xf55Af78B3f3059fACF166Aa338FFe059A14e75F6",
      "deployer": "0xc783df8a850f42e7F7e57013759C285caa701eB6"
    },
    "coverage": {
      "address": "0x3619DbE27d7c1e7E91aA738697Ae7Bc5FC3eACA5",
      "deployer": "0xc783df8a850f42e7F7e57013759C285caa701eB6"
>>>>>>> 61424427
    }
  },
  "USDT": {
    "buidlerevm": {
      "address": "0x038B86d9d8FAFdd0a02ebd1A476432877b0107C8",
      "deployer": "0xc783df8a850f42e7F7e57013759C285caa701eB6"
<<<<<<< HEAD
=======
    },
    "localhost": {
      "address": "0xD5A0587aAEB195028909E98930B391dFB3f9F589",
      "deployer": "0xc783df8a850f42e7F7e57013759C285caa701eB6"
    },
    "coverage": {
      "address": "0x038B86d9d8FAFdd0a02ebd1A476432877b0107C8",
      "deployer": "0xc783df8a850f42e7F7e57013759C285caa701eB6"
>>>>>>> 61424427
    }
  },
  "SUSD": {
    "buidlerevm": {
      "address": "0x1A1FEe7EeD918BD762173e4dc5EfDB8a78C924A8",
      "deployer": "0xc783df8a850f42e7F7e57013759C285caa701eB6"
<<<<<<< HEAD
=======
    },
    "localhost": {
      "address": "0xaD3AdbC18E4AD090034A6C74Eda61f4310dce313",
      "deployer": "0xc783df8a850f42e7F7e57013759C285caa701eB6"
    },
    "coverage": {
      "address": "0x1A1FEe7EeD918BD762173e4dc5EfDB8a78C924A8",
      "deployer": "0xc783df8a850f42e7F7e57013759C285caa701eB6"
>>>>>>> 61424427
    }
  },
  "ZRX": {
    "buidlerevm": {
      "address": "0x500D1d6A4c7D8Ae28240b47c8FCde034D827fD5e",
      "deployer": "0xc783df8a850f42e7F7e57013759C285caa701eB6"
<<<<<<< HEAD
=======
    },
    "localhost": {
      "address": "0x25a88BbA9c8D2a46e3Ff4bFe98712DF7A1044fB6",
      "deployer": "0xc783df8a850f42e7F7e57013759C285caa701eB6"
    },
    "coverage": {
      "address": "0x500D1d6A4c7D8Ae28240b47c8FCde034D827fD5e",
      "deployer": "0xc783df8a850f42e7F7e57013759C285caa701eB6"
>>>>>>> 61424427
    }
  },
  "MKR": {
    "buidlerevm": {
      "address": "0xc4905364b78a742ccce7B890A89514061E47068D",
      "deployer": "0xc783df8a850f42e7F7e57013759C285caa701eB6"
<<<<<<< HEAD
=======
    },
    "localhost": {
      "address": "0x16d1802cd7cfcb67955BBBa26bAae1cE559B5F5B",
      "deployer": "0xc783df8a850f42e7F7e57013759C285caa701eB6"
    },
    "coverage": {
      "address": "0xc4905364b78a742ccce7B890A89514061E47068D",
      "deployer": "0xc783df8a850f42e7F7e57013759C285caa701eB6"
>>>>>>> 61424427
    }
  },
  "WBTC": {
    "buidlerevm": {
      "address": "0xD6C850aeBFDC46D7F4c207e445cC0d6B0919BDBe",
      "deployer": "0xc783df8a850f42e7F7e57013759C285caa701eB6"
<<<<<<< HEAD
=======
    },
    "localhost": {
      "address": "0xE58d8c88f5A670f16BE8F7864707170F43e943A6",
      "deployer": "0xc783df8a850f42e7F7e57013759C285caa701eB6"
    },
    "coverage": {
      "address": "0xD6C850aeBFDC46D7F4c207e445cC0d6B0919BDBe",
      "deployer": "0xc783df8a850f42e7F7e57013759C285caa701eB6"
>>>>>>> 61424427
    }
  },
  "LINK": {
    "buidlerevm": {
      "address": "0x8B5B7a6055E54a36fF574bbE40cf2eA68d5554b3",
      "deployer": "0xc783df8a850f42e7F7e57013759C285caa701eB6"
<<<<<<< HEAD
=======
    },
    "localhost": {
      "address": "0xfdAF4f6e47e854c05bE158993d32872e784F0502",
      "deployer": "0xc783df8a850f42e7F7e57013759C285caa701eB6"
    },
    "coverage": {
      "address": "0x8B5B7a6055E54a36fF574bbE40cf2eA68d5554b3",
      "deployer": "0xc783df8a850f42e7F7e57013759C285caa701eB6"
>>>>>>> 61424427
    }
  },
  "KNC": {
    "buidlerevm": {
      "address": "0xEcc0a6dbC0bb4D51E4F84A315a9e5B0438cAD4f0",
      "deployer": "0xc783df8a850f42e7F7e57013759C285caa701eB6"
<<<<<<< HEAD
=======
    },
    "localhost": {
      "address": "0x92edC13A10036A3C50396f2B63148a3e9a8D589e",
      "deployer": "0xc783df8a850f42e7F7e57013759C285caa701eB6"
    },
    "coverage": {
      "address": "0xEcc0a6dbC0bb4D51E4F84A315a9e5B0438cAD4f0",
      "deployer": "0xc783df8a850f42e7F7e57013759C285caa701eB6"
>>>>>>> 61424427
    }
  },
  "MANA": {
    "buidlerevm": {
      "address": "0x20Ce94F404343aD2752A2D01b43fa407db9E0D00",
      "deployer": "0xc783df8a850f42e7F7e57013759C285caa701eB6"
<<<<<<< HEAD
=======
    },
    "localhost": {
      "address": "0xE5C277cDb7E10372918Ac54Ce54022910A24FE88",
      "deployer": "0xc783df8a850f42e7F7e57013759C285caa701eB6"
    },
    "coverage": {
      "address": "0x20Ce94F404343aD2752A2D01b43fa407db9E0D00",
      "deployer": "0xc783df8a850f42e7F7e57013759C285caa701eB6"
>>>>>>> 61424427
    }
  },
  "REP": {
    "buidlerevm": {
      "address": "0x1d80315fac6aBd3EfeEbE97dEc44461ba7556160",
      "deployer": "0xc783df8a850f42e7F7e57013759C285caa701eB6"
<<<<<<< HEAD
=======
    },
    "localhost": {
      "address": "0xF5742a599a0F4520089cbf2EBBa66Bb4F471B85F",
      "deployer": "0xc783df8a850f42e7F7e57013759C285caa701eB6"
    },
    "coverage": {
      "address": "0x1d80315fac6aBd3EfeEbE97dEc44461ba7556160",
      "deployer": "0xc783df8a850f42e7F7e57013759C285caa701eB6"
>>>>>>> 61424427
    }
  },
  "SNX": {
    "buidlerevm": {
      "address": "0x2D8553F9ddA85A9B3259F6Bf26911364B85556F5",
      "deployer": "0xc783df8a850f42e7F7e57013759C285caa701eB6"
<<<<<<< HEAD
=======
    },
    "localhost": {
      "address": "0x380EF388e13D8cAdeACef6eF682C7B7D85865076",
      "deployer": "0xc783df8a850f42e7F7e57013759C285caa701eB6"
    },
    "coverage": {
      "address": "0x2D8553F9ddA85A9B3259F6Bf26911364B85556F5",
      "deployer": "0xc783df8a850f42e7F7e57013759C285caa701eB6"
>>>>>>> 61424427
    }
  },
  "BUSD": {
    "buidlerevm": {
      "address": "0x52d3b94181f8654db2530b0fEe1B19173f519C52",
      "deployer": "0xc783df8a850f42e7F7e57013759C285caa701eB6"
<<<<<<< HEAD
=======
    },
    "localhost": {
      "address": "0xC89577DED8441e52C17C13D527b85b225C5c8311",
      "deployer": "0xc783df8a850f42e7F7e57013759C285caa701eB6"
    },
    "coverage": {
      "address": "0x52d3b94181f8654db2530b0fEe1B19173f519C52",
      "deployer": "0xc783df8a850f42e7F7e57013759C285caa701eB6"
>>>>>>> 61424427
    }
  },
  "USD": {
    "buidlerevm": {
      "address": "0xd15468525c35BDBC1eD8F2e09A00F8a173437f2f",
      "deployer": "0xc783df8a850f42e7F7e57013759C285caa701eB6"
<<<<<<< HEAD
=======
    },
    "localhost": {
      "address": "0xD4b06774A717Ff5A7c20c8712e31c6BbfFcb1F01",
      "deployer": "0xc783df8a850f42e7F7e57013759C285caa701eB6"
    },
    "coverage": {
      "address": "0xd15468525c35BDBC1eD8F2e09A00F8a173437f2f",
      "deployer": "0xc783df8a850f42e7F7e57013759C285caa701eB6"
>>>>>>> 61424427
    }
  },
  "UNI_DAI_ETH": {
    "buidlerevm": {
      "address": "0x7e35Eaf7e8FBd7887ad538D4A38Df5BbD073814a",
      "deployer": "0xc783df8a850f42e7F7e57013759C285caa701eB6"
<<<<<<< HEAD
=======
    },
    "localhost": {
      "address": "0xbe66dC9DFEe580ED968403e35dF7b5159f873df8",
      "deployer": "0xc783df8a850f42e7F7e57013759C285caa701eB6"
    },
    "coverage": {
      "address": "0x7e35Eaf7e8FBd7887ad538D4A38Df5BbD073814a",
      "deployer": "0xc783df8a850f42e7F7e57013759C285caa701eB6"
>>>>>>> 61424427
    }
  },
  "UNI_USDC_ETH": {
    "buidlerevm": {
      "address": "0x5bcb88A0d20426e451332eE6C4324b0e663c50E0",
      "deployer": "0xc783df8a850f42e7F7e57013759C285caa701eB6"
<<<<<<< HEAD
=======
    },
    "localhost": {
      "address": "0x93AfC6Df4bB8F62F2493B19e577f8382c0BA9EBC",
      "deployer": "0xc783df8a850f42e7F7e57013759C285caa701eB6"
    },
    "coverage": {
      "address": "0x5bcb88A0d20426e451332eE6C4324b0e663c50E0",
      "deployer": "0xc783df8a850f42e7F7e57013759C285caa701eB6"
>>>>>>> 61424427
    }
  },
  "UNI_SETH_ETH": {
    "buidlerevm": {
      "address": "0x3521eF8AaB0323004A6dD8b03CE890F4Ea3A13f5",
      "deployer": "0xc783df8a850f42e7F7e57013759C285caa701eB6"
<<<<<<< HEAD
=======
    },
    "localhost": {
      "address": "0x75Ded61646B5945BdDd0CD9a9Db7c8288DA6F810",
      "deployer": "0xc783df8a850f42e7F7e57013759C285caa701eB6"
    },
    "coverage": {
      "address": "0x3521eF8AaB0323004A6dD8b03CE890F4Ea3A13f5",
      "deployer": "0xc783df8a850f42e7F7e57013759C285caa701eB6"
>>>>>>> 61424427
    }
  },
  "UNI_LINK_ETH": {
    "buidlerevm": {
      "address": "0x53369fd4680FfE3DfF39Fc6DDa9CfbfD43daeA2E",
      "deployer": "0xc783df8a850f42e7F7e57013759C285caa701eB6"
<<<<<<< HEAD
=======
    },
    "localhost": {
      "address": "0xdE7c40e675bF1aA45c18cCbaEb9662B16b0Ddf7E",
      "deployer": "0xc783df8a850f42e7F7e57013759C285caa701eB6"
    },
    "coverage": {
      "address": "0x53369fd4680FfE3DfF39Fc6DDa9CfbfD43daeA2E",
      "deployer": "0xc783df8a850f42e7F7e57013759C285caa701eB6"
>>>>>>> 61424427
    }
  },
  "UNI_MKR_ETH": {
    "buidlerevm": {
      "address": "0xB00cC45B4a7d3e1FEE684cFc4417998A1c183e6d",
      "deployer": "0xc783df8a850f42e7F7e57013759C285caa701eB6"
<<<<<<< HEAD
=======
    },
    "localhost": {
      "address": "0xEcb928A3c079a1696Aa5244779eEc3dE1717fACd",
      "deployer": "0xc783df8a850f42e7F7e57013759C285caa701eB6"
    },
    "coverage": {
      "address": "0xB00cC45B4a7d3e1FEE684cFc4417998A1c183e6d",
      "deployer": "0xc783df8a850f42e7F7e57013759C285caa701eB6"
>>>>>>> 61424427
    }
  },
  "UNI_LEND_ETH": {
    "buidlerevm": {
      "address": "0x58F132FBB86E21545A4Bace3C19f1C05d86d7A22",
      "deployer": "0xc783df8a850f42e7F7e57013759C285caa701eB6"
<<<<<<< HEAD
    }
  },
  "LendingPoolAddressesProvider": {
    "buidlerevm": {
      "address": "0xa4bcDF64Cdd5451b6ac3743B414124A6299B65FF",
=======
    },
    "localhost": {
      "address": "0xDFbeeed692AA81E7f86E72F7ACbEA2A1C4d63544",
>>>>>>> 61424427
      "deployer": "0xc783df8a850f42e7F7e57013759C285caa701eB6"
    }
  },
  "LendingPoolAddressesProviderRegistry": {
    "buidlerevm": {
      "address": "0x5A0773Ff307Bf7C71a832dBB5312237fD3437f9F",
      "deployer": "0xc783df8a850f42e7F7e57013759C285caa701eB6"
    }
  },
  "LendingPool": {
    "buidlerevm": {
      "address": "0xe7536f450378748E1BD4645D3c77ec38e0F3ba28"
    },
    "localhost": {
      "address": "0x987223924D2DD6c6efB601756850f3886ECbceF6"
    },
    "coverage": {
      "address": "0x2cfcA5785261fbC88EFFDd46fCFc04c22525F9e4"
    },
    "kovan": {
      "address": "0xE4566ce19626826360f4faD941418e2849fC3685",
      "deployer": "0x6b40a028d2Ab94e5f6d3793F32D326CDf724Bb1D"
    }
  },
  "LendingPoolConfigurator": {
    "buidlerevm": {
      "address": "0x830bceA96E56DBC1F8578f75fBaC0AF16B32A07d",
      "deployer": "0xc783df8a850f42e7F7e57013759C285caa701eB6"
    },
    "localhost": {
      "address": "0xaca5aCeB6f44845d07Fd339a51F0bd52Bb3D8D1A",
      "deployer": "0xc783df8a850f42e7F7e57013759C285caa701eB6"
    },
    "coverage": {
      "address": "0xB660Fdd109a95718cB9d20E3A89EE6cE342aDcB6",
      "deployer": "0xc783df8a850f42e7F7e57013759C285caa701eB6"
    },
    "kovan": {
      "address": "0x0043967C1Cf13c4Ff3Bc38109054D5a97C147B4A",
      "deployer": "0x6b40a028d2Ab94e5f6d3793F32D326CDf724Bb1D"
    }
  },
  "PriceOracle": {
    "buidlerevm": {
      "address": "0x1750499D05Ed1674d822430FB960d5F6731fDf64",
      "deployer": "0xc783df8a850f42e7F7e57013759C285caa701eB6"
<<<<<<< HEAD
    }
  },
  "MockAggregator": {
    "buidlerevm": {
      "address": "0xEC1C93A9f6a9e18E97784c76aC52053587FcDB89",
=======
    },
    "localhost": {
      "address": "0x9bD0Bec44106D8Ea8fFb6296d7A84742a290E064",
>>>>>>> 61424427
      "deployer": "0xc783df8a850f42e7F7e57013759C285caa701eB6"
    }
  },
  "ChainlinkProxyPriceProvider": {
    "buidlerevm": {
      "address": "0x7B6C3e5486D9e6959441ab554A889099eed76290",
      "deployer": "0xc783df8a850f42e7F7e57013759C285caa701eB6"
    },
    "kovan": {
      "address": "0xdF75B68c75c30D177f4Dbd47cBcb5E2E4f3cf8F9",
      "deployer": "0x6b40a028d2Ab94e5f6d3793F32D326CDf724Bb1D"
    }
  },
<<<<<<< HEAD
  "LendingRateOracle": {
    "buidlerevm": {
      "address": "0xD83D2773a7873ae2b5f8Fb92097e20a8C64F691E",
=======
  "AToken": {
    "localhost": {
      "address": "0x00f126cCA2266bFb634Ed6DB17c4C74fb8cA5177",
>>>>>>> 61424427
      "deployer": "0xc783df8a850f42e7F7e57013759C285caa701eB6"
    }
  },
  "AaveProtocolTestHelpers": {
    "buidlerevm": {
      "address": "0x689d0586F88cDEa1E1003F838DD943415E4EB1e5"
    }
  },
  "DefaultReserveInterestRateStrategy": {
    "buidlerevm": {
      "address": "0x5f7134cd38C826a7649f9Cc47dda24d834DD2967",
      "deployer": "0xc783df8a850f42e7F7e57013759C285caa701eB6"
    },
    "coverage": {
      "address": "0xA0AB1cB92A4AF81f84dCd258155B5c25D247b54E",
      "deployer": "0xc783df8a850f42e7F7e57013759C285caa701eB6"
    },
    "kovan": {
      "address": "0x1A23ADa7218e0a66b7368E12E379Ea88d7a68a27",
      "deployer": "0x6b40a028d2Ab94e5f6d3793F32D326CDf724Bb1D"
    }
  },
  "StableDebtToken": {
    "buidlerevm": {
      "address": "0x392E5355a0e88Bd394F717227c752670fb3a8020",
      "deployer": "0xc783df8a850f42e7F7e57013759C285caa701eB6"
    },
    "localhost": {
      "address": "0xbF538F34cb100bAeEE55aa1F036D33F03b03d900",
      "deployer": "0xc783df8a850f42e7F7e57013759C285caa701eB6"
    },
    "coverage": {
      "address": "0x392E5355a0e88Bd394F717227c752670fb3a8020",
      "deployer": "0xc783df8a850f42e7F7e57013759C285caa701eB6"
    }
  },
  "VariableDebtToken": {
    "buidlerevm": {
<<<<<<< HEAD
      "address": "0x3870a14c5057f596e385ea21537792fE4fF4C1BE",
=======
      "address": "0xf784709d2317D872237C4bC22f867d1BAe2913AB",
      "deployer": "0xc783df8a850f42e7F7e57013759C285caa701eB6"
    },
    "localhost": {
      "address": "0xff1B1B810F5DCe853a9b1819DE220D532D1CFeF2",
      "deployer": "0xc783df8a850f42e7F7e57013759C285caa701eB6"
    },
    "coverage": {
      "address": "0xf784709d2317D872237C4bC22f867d1BAe2913AB",
>>>>>>> 61424427
      "deployer": "0xc783df8a850f42e7F7e57013759C285caa701eB6"
    }
  },
  "AToken": {
    "buidlerevm": {
      "address": "0x3b050AFb4ac4ACE646b31fF3639C1CD43aC31460",
      "deployer": "0xc783df8a850f42e7F7e57013759C285caa701eB6"
    },
    "localhost": {
      "address": "0x7436d6adaA697413F00cb63E1A2A854bF2Aec5A1",
      "deployer": "0xc783df8a850f42e7F7e57013759C285caa701eB6"
    },
    "coverage": {
      "address": "0x3b050AFb4ac4ACE646b31fF3639C1CD43aC31460",
      "deployer": "0xc783df8a850f42e7F7e57013759C285caa701eB6"
    }
  },
  "MockFlashLoanReceiver": {
    "buidlerevm": {
      "address": "0xEBAB67ee3ef604D5c250A53b4b8fcbBC6ec3007C",
      "deployer": "0xc783df8a850f42e7F7e57013759C285caa701eB6"
    },
    "localhost": {
      "address": "0x2A7BE996B8801ED21f2f45148791D402811A2106",
      "deployer": "0xc783df8a850f42e7F7e57013759C285caa701eB6"
    },
    "coverage": {
      "address": "0xEBAB67ee3ef604D5c250A53b4b8fcbBC6ec3007C",
      "deployer": "0xc783df8a850f42e7F7e57013759C285caa701eB6"
    }
  },
  "WalletBalanceProvider": {
    "buidlerevm": {
<<<<<<< HEAD
      "address": "0xde9595927B00361Ed7987a181Fb09EC6f31b451c",
      "deployer": "0xc783df8a850f42e7F7e57013759C285caa701eB6"
=======
      "address": "0xDf73fC454FA018051D4a1509e63D11530A59DE10"
    },
    "coverage": {
      "address": "0xBEF0d4b9c089a5883741fC14cbA352055f35DDA2"
    },
    "localhost": {
      "address": "0x48FAde2E719B770E1783d03466dAEe98b5183538"
>>>>>>> 61424427
    }
  },
  "MockFlashRepayAdapter": {
    "buidlerevm": {
      "address": "0xDf73fC454FA018051D4a1509e63D11530A59DE10"
    }
  },
  "MockFlashLiquiditySwapAdapter": {
    "buidlerevm": {
      "address": "0x2cfcA5785261fbC88EFFDd46fCFc04c22525F9e4"
    }
  }
}<|MERGE_RESOLUTION|>--- conflicted
+++ resolved
@@ -251,8 +251,6 @@
     "buidlerevm": {
       "address": "0x7c2C195CD6D34B8F845992d380aADB2730bB9C6F",
       "deployer": "0xc783df8a850f42e7F7e57013759C285caa701eB6"
-<<<<<<< HEAD
-=======
     },
     "localhost": {
       "address": "0x010e948B9B7D30771E23346C0B17a4D5Ff04e300",
@@ -261,15 +259,12 @@
     "coverage": {
       "address": "0x7c2C195CD6D34B8F845992d380aADB2730bB9C6F",
       "deployer": "0xc783df8a850f42e7F7e57013759C285caa701eB6"
->>>>>>> 61424427
     }
   },
   "LEND": {
     "buidlerevm": {
       "address": "0x8858eeB3DfffA017D4BCE9801D340D36Cf895CCf",
       "deployer": "0xc783df8a850f42e7F7e57013759C285caa701eB6"
-<<<<<<< HEAD
-=======
     },
     "localhost": {
       "address": "0x79094eDB848047e87a4B8a64ab5Ee2f527791bC0",
@@ -278,15 +273,12 @@
     "coverage": {
       "address": "0x8858eeB3DfffA017D4BCE9801D340D36Cf895CCf",
       "deployer": "0xc783df8a850f42e7F7e57013759C285caa701eB6"
->>>>>>> 61424427
     }
   },
   "TUSD": {
     "buidlerevm": {
       "address": "0x0078371BDeDE8aAc7DeBfFf451B74c5EDB385Af7",
       "deployer": "0xc783df8a850f42e7F7e57013759C285caa701eB6"
-<<<<<<< HEAD
-=======
     },
     "localhost": {
       "address": "0xEE0A69d0Bb1312685870Dd7E20AcAD66b6f6264F",
@@ -295,20 +287,12 @@
     "coverage": {
       "address": "0x0078371BDeDE8aAc7DeBfFf451B74c5EDB385Af7",
       "deployer": "0xc783df8a850f42e7F7e57013759C285caa701eB6"
->>>>>>> 61424427
     }
   },
   "BAT": {
     "buidlerevm": {
       "address": "0xf4e77E5Da47AC3125140c470c71cBca77B5c638c",
       "deployer": "0xc783df8a850f42e7F7e57013759C285caa701eB6"
-<<<<<<< HEAD
-    }
-  },
-  "WETH": {
-    "buidlerevm": {
-      "address": "0xf784709d2317D872237C4bC22f867d1BAe2913AB",
-=======
     },
     "localhost": {
       "address": "0x631B367fBE1dbB934bC039aAA0C9eC2EE5943fd5",
@@ -316,7 +300,6 @@
     },
     "coverage": {
       "address": "0xf4e77E5Da47AC3125140c470c71cBca77B5c638c",
->>>>>>> 61424427
       "deployer": "0xc783df8a850f42e7F7e57013759C285caa701eB6"
     }
   },
@@ -324,8 +307,6 @@
     "buidlerevm": {
       "address": "0x3619DbE27d7c1e7E91aA738697Ae7Bc5FC3eACA5",
       "deployer": "0xc783df8a850f42e7F7e57013759C285caa701eB6"
-<<<<<<< HEAD
-=======
     },
     "localhost": {
       "address": "0xf55Af78B3f3059fACF166Aa338FFe059A14e75F6",
@@ -334,15 +315,12 @@
     "coverage": {
       "address": "0x3619DbE27d7c1e7E91aA738697Ae7Bc5FC3eACA5",
       "deployer": "0xc783df8a850f42e7F7e57013759C285caa701eB6"
->>>>>>> 61424427
     }
   },
   "USDT": {
     "buidlerevm": {
       "address": "0x038B86d9d8FAFdd0a02ebd1A476432877b0107C8",
       "deployer": "0xc783df8a850f42e7F7e57013759C285caa701eB6"
-<<<<<<< HEAD
-=======
     },
     "localhost": {
       "address": "0xD5A0587aAEB195028909E98930B391dFB3f9F589",
@@ -351,15 +329,12 @@
     "coverage": {
       "address": "0x038B86d9d8FAFdd0a02ebd1A476432877b0107C8",
       "deployer": "0xc783df8a850f42e7F7e57013759C285caa701eB6"
->>>>>>> 61424427
     }
   },
   "SUSD": {
     "buidlerevm": {
       "address": "0x1A1FEe7EeD918BD762173e4dc5EfDB8a78C924A8",
       "deployer": "0xc783df8a850f42e7F7e57013759C285caa701eB6"
-<<<<<<< HEAD
-=======
     },
     "localhost": {
       "address": "0xaD3AdbC18E4AD090034A6C74Eda61f4310dce313",
@@ -368,15 +343,12 @@
     "coverage": {
       "address": "0x1A1FEe7EeD918BD762173e4dc5EfDB8a78C924A8",
       "deployer": "0xc783df8a850f42e7F7e57013759C285caa701eB6"
->>>>>>> 61424427
     }
   },
   "ZRX": {
     "buidlerevm": {
       "address": "0x500D1d6A4c7D8Ae28240b47c8FCde034D827fD5e",
       "deployer": "0xc783df8a850f42e7F7e57013759C285caa701eB6"
-<<<<<<< HEAD
-=======
     },
     "localhost": {
       "address": "0x25a88BbA9c8D2a46e3Ff4bFe98712DF7A1044fB6",
@@ -385,15 +357,12 @@
     "coverage": {
       "address": "0x500D1d6A4c7D8Ae28240b47c8FCde034D827fD5e",
       "deployer": "0xc783df8a850f42e7F7e57013759C285caa701eB6"
->>>>>>> 61424427
     }
   },
   "MKR": {
     "buidlerevm": {
       "address": "0xc4905364b78a742ccce7B890A89514061E47068D",
       "deployer": "0xc783df8a850f42e7F7e57013759C285caa701eB6"
-<<<<<<< HEAD
-=======
     },
     "localhost": {
       "address": "0x16d1802cd7cfcb67955BBBa26bAae1cE559B5F5B",
@@ -402,15 +371,12 @@
     "coverage": {
       "address": "0xc4905364b78a742ccce7B890A89514061E47068D",
       "deployer": "0xc783df8a850f42e7F7e57013759C285caa701eB6"
->>>>>>> 61424427
     }
   },
   "WBTC": {
     "buidlerevm": {
       "address": "0xD6C850aeBFDC46D7F4c207e445cC0d6B0919BDBe",
       "deployer": "0xc783df8a850f42e7F7e57013759C285caa701eB6"
-<<<<<<< HEAD
-=======
     },
     "localhost": {
       "address": "0xE58d8c88f5A670f16BE8F7864707170F43e943A6",
@@ -419,15 +385,12 @@
     "coverage": {
       "address": "0xD6C850aeBFDC46D7F4c207e445cC0d6B0919BDBe",
       "deployer": "0xc783df8a850f42e7F7e57013759C285caa701eB6"
->>>>>>> 61424427
     }
   },
   "LINK": {
     "buidlerevm": {
       "address": "0x8B5B7a6055E54a36fF574bbE40cf2eA68d5554b3",
       "deployer": "0xc783df8a850f42e7F7e57013759C285caa701eB6"
-<<<<<<< HEAD
-=======
     },
     "localhost": {
       "address": "0xfdAF4f6e47e854c05bE158993d32872e784F0502",
@@ -436,15 +399,12 @@
     "coverage": {
       "address": "0x8B5B7a6055E54a36fF574bbE40cf2eA68d5554b3",
       "deployer": "0xc783df8a850f42e7F7e57013759C285caa701eB6"
->>>>>>> 61424427
     }
   },
   "KNC": {
     "buidlerevm": {
       "address": "0xEcc0a6dbC0bb4D51E4F84A315a9e5B0438cAD4f0",
       "deployer": "0xc783df8a850f42e7F7e57013759C285caa701eB6"
-<<<<<<< HEAD
-=======
     },
     "localhost": {
       "address": "0x92edC13A10036A3C50396f2B63148a3e9a8D589e",
@@ -453,15 +413,12 @@
     "coverage": {
       "address": "0xEcc0a6dbC0bb4D51E4F84A315a9e5B0438cAD4f0",
       "deployer": "0xc783df8a850f42e7F7e57013759C285caa701eB6"
->>>>>>> 61424427
     }
   },
   "MANA": {
     "buidlerevm": {
       "address": "0x20Ce94F404343aD2752A2D01b43fa407db9E0D00",
       "deployer": "0xc783df8a850f42e7F7e57013759C285caa701eB6"
-<<<<<<< HEAD
-=======
     },
     "localhost": {
       "address": "0xE5C277cDb7E10372918Ac54Ce54022910A24FE88",
@@ -470,15 +427,12 @@
     "coverage": {
       "address": "0x20Ce94F404343aD2752A2D01b43fa407db9E0D00",
       "deployer": "0xc783df8a850f42e7F7e57013759C285caa701eB6"
->>>>>>> 61424427
     }
   },
   "REP": {
     "buidlerevm": {
       "address": "0x1d80315fac6aBd3EfeEbE97dEc44461ba7556160",
       "deployer": "0xc783df8a850f42e7F7e57013759C285caa701eB6"
-<<<<<<< HEAD
-=======
     },
     "localhost": {
       "address": "0xF5742a599a0F4520089cbf2EBBa66Bb4F471B85F",
@@ -487,15 +441,12 @@
     "coverage": {
       "address": "0x1d80315fac6aBd3EfeEbE97dEc44461ba7556160",
       "deployer": "0xc783df8a850f42e7F7e57013759C285caa701eB6"
->>>>>>> 61424427
     }
   },
   "SNX": {
     "buidlerevm": {
       "address": "0x2D8553F9ddA85A9B3259F6Bf26911364B85556F5",
       "deployer": "0xc783df8a850f42e7F7e57013759C285caa701eB6"
-<<<<<<< HEAD
-=======
     },
     "localhost": {
       "address": "0x380EF388e13D8cAdeACef6eF682C7B7D85865076",
@@ -504,15 +455,12 @@
     "coverage": {
       "address": "0x2D8553F9ddA85A9B3259F6Bf26911364B85556F5",
       "deployer": "0xc783df8a850f42e7F7e57013759C285caa701eB6"
->>>>>>> 61424427
     }
   },
   "BUSD": {
     "buidlerevm": {
       "address": "0x52d3b94181f8654db2530b0fEe1B19173f519C52",
       "deployer": "0xc783df8a850f42e7F7e57013759C285caa701eB6"
-<<<<<<< HEAD
-=======
     },
     "localhost": {
       "address": "0xC89577DED8441e52C17C13D527b85b225C5c8311",
@@ -521,15 +469,12 @@
     "coverage": {
       "address": "0x52d3b94181f8654db2530b0fEe1B19173f519C52",
       "deployer": "0xc783df8a850f42e7F7e57013759C285caa701eB6"
->>>>>>> 61424427
     }
   },
   "USD": {
     "buidlerevm": {
       "address": "0xd15468525c35BDBC1eD8F2e09A00F8a173437f2f",
       "deployer": "0xc783df8a850f42e7F7e57013759C285caa701eB6"
-<<<<<<< HEAD
-=======
     },
     "localhost": {
       "address": "0xD4b06774A717Ff5A7c20c8712e31c6BbfFcb1F01",
@@ -538,15 +483,12 @@
     "coverage": {
       "address": "0xd15468525c35BDBC1eD8F2e09A00F8a173437f2f",
       "deployer": "0xc783df8a850f42e7F7e57013759C285caa701eB6"
->>>>>>> 61424427
     }
   },
   "UNI_DAI_ETH": {
     "buidlerevm": {
       "address": "0x7e35Eaf7e8FBd7887ad538D4A38Df5BbD073814a",
       "deployer": "0xc783df8a850f42e7F7e57013759C285caa701eB6"
-<<<<<<< HEAD
-=======
     },
     "localhost": {
       "address": "0xbe66dC9DFEe580ED968403e35dF7b5159f873df8",
@@ -555,15 +497,12 @@
     "coverage": {
       "address": "0x7e35Eaf7e8FBd7887ad538D4A38Df5BbD073814a",
       "deployer": "0xc783df8a850f42e7F7e57013759C285caa701eB6"
->>>>>>> 61424427
     }
   },
   "UNI_USDC_ETH": {
     "buidlerevm": {
       "address": "0x5bcb88A0d20426e451332eE6C4324b0e663c50E0",
       "deployer": "0xc783df8a850f42e7F7e57013759C285caa701eB6"
-<<<<<<< HEAD
-=======
     },
     "localhost": {
       "address": "0x93AfC6Df4bB8F62F2493B19e577f8382c0BA9EBC",
@@ -572,15 +511,12 @@
     "coverage": {
       "address": "0x5bcb88A0d20426e451332eE6C4324b0e663c50E0",
       "deployer": "0xc783df8a850f42e7F7e57013759C285caa701eB6"
->>>>>>> 61424427
     }
   },
   "UNI_SETH_ETH": {
     "buidlerevm": {
       "address": "0x3521eF8AaB0323004A6dD8b03CE890F4Ea3A13f5",
       "deployer": "0xc783df8a850f42e7F7e57013759C285caa701eB6"
-<<<<<<< HEAD
-=======
     },
     "localhost": {
       "address": "0x75Ded61646B5945BdDd0CD9a9Db7c8288DA6F810",
@@ -589,15 +525,12 @@
     "coverage": {
       "address": "0x3521eF8AaB0323004A6dD8b03CE890F4Ea3A13f5",
       "deployer": "0xc783df8a850f42e7F7e57013759C285caa701eB6"
->>>>>>> 61424427
     }
   },
   "UNI_LINK_ETH": {
     "buidlerevm": {
       "address": "0x53369fd4680FfE3DfF39Fc6DDa9CfbfD43daeA2E",
       "deployer": "0xc783df8a850f42e7F7e57013759C285caa701eB6"
-<<<<<<< HEAD
-=======
     },
     "localhost": {
       "address": "0xdE7c40e675bF1aA45c18cCbaEb9662B16b0Ddf7E",
@@ -606,15 +539,12 @@
     "coverage": {
       "address": "0x53369fd4680FfE3DfF39Fc6DDa9CfbfD43daeA2E",
       "deployer": "0xc783df8a850f42e7F7e57013759C285caa701eB6"
->>>>>>> 61424427
     }
   },
   "UNI_MKR_ETH": {
     "buidlerevm": {
       "address": "0xB00cC45B4a7d3e1FEE684cFc4417998A1c183e6d",
       "deployer": "0xc783df8a850f42e7F7e57013759C285caa701eB6"
-<<<<<<< HEAD
-=======
     },
     "localhost": {
       "address": "0xEcb928A3c079a1696Aa5244779eEc3dE1717fACd",
@@ -623,24 +553,15 @@
     "coverage": {
       "address": "0xB00cC45B4a7d3e1FEE684cFc4417998A1c183e6d",
       "deployer": "0xc783df8a850f42e7F7e57013759C285caa701eB6"
->>>>>>> 61424427
     }
   },
   "UNI_LEND_ETH": {
     "buidlerevm": {
       "address": "0x58F132FBB86E21545A4Bace3C19f1C05d86d7A22",
       "deployer": "0xc783df8a850f42e7F7e57013759C285caa701eB6"
-<<<<<<< HEAD
-    }
-  },
-  "LendingPoolAddressesProvider": {
-    "buidlerevm": {
-      "address": "0xa4bcDF64Cdd5451b6ac3743B414124A6299B65FF",
-=======
     },
     "localhost": {
       "address": "0xDFbeeed692AA81E7f86E72F7ACbEA2A1C4d63544",
->>>>>>> 61424427
       "deployer": "0xc783df8a850f42e7F7e57013759C285caa701eB6"
     }
   },
@@ -687,17 +608,9 @@
     "buidlerevm": {
       "address": "0x1750499D05Ed1674d822430FB960d5F6731fDf64",
       "deployer": "0xc783df8a850f42e7F7e57013759C285caa701eB6"
-<<<<<<< HEAD
-    }
-  },
-  "MockAggregator": {
-    "buidlerevm": {
-      "address": "0xEC1C93A9f6a9e18E97784c76aC52053587FcDB89",
-=======
     },
     "localhost": {
       "address": "0x9bD0Bec44106D8Ea8fFb6296d7A84742a290E064",
->>>>>>> 61424427
       "deployer": "0xc783df8a850f42e7F7e57013759C285caa701eB6"
     }
   },
@@ -711,15 +624,9 @@
       "deployer": "0x6b40a028d2Ab94e5f6d3793F32D326CDf724Bb1D"
     }
   },
-<<<<<<< HEAD
-  "LendingRateOracle": {
-    "buidlerevm": {
-      "address": "0xD83D2773a7873ae2b5f8Fb92097e20a8C64F691E",
-=======
   "AToken": {
     "localhost": {
       "address": "0x00f126cCA2266bFb634Ed6DB17c4C74fb8cA5177",
->>>>>>> 61424427
       "deployer": "0xc783df8a850f42e7F7e57013759C285caa701eB6"
     }
   },
@@ -758,9 +665,6 @@
   },
   "VariableDebtToken": {
     "buidlerevm": {
-<<<<<<< HEAD
-      "address": "0x3870a14c5057f596e385ea21537792fE4fF4C1BE",
-=======
       "address": "0xf784709d2317D872237C4bC22f867d1BAe2913AB",
       "deployer": "0xc783df8a850f42e7F7e57013759C285caa701eB6"
     },
@@ -770,7 +674,6 @@
     },
     "coverage": {
       "address": "0xf784709d2317D872237C4bC22f867d1BAe2913AB",
->>>>>>> 61424427
       "deployer": "0xc783df8a850f42e7F7e57013759C285caa701eB6"
     }
   },
@@ -804,10 +707,6 @@
   },
   "WalletBalanceProvider": {
     "buidlerevm": {
-<<<<<<< HEAD
-      "address": "0xde9595927B00361Ed7987a181Fb09EC6f31b451c",
-      "deployer": "0xc783df8a850f42e7F7e57013759C285caa701eB6"
-=======
       "address": "0xDf73fC454FA018051D4a1509e63D11530A59DE10"
     },
     "coverage": {
@@ -815,7 +714,6 @@
     },
     "localhost": {
       "address": "0x48FAde2E719B770E1783d03466dAEe98b5183538"
->>>>>>> 61424427
     }
   },
   "MockFlashRepayAdapter": {
