{
  "MintableERC20": {
    "buidlerevm": {
      "address": "0x18b9306737eaf6E8FC8e737F488a1AE077b18053",
      "deployer": "0xc783df8a850f42e7F7e57013759C285caa701eB6"
    }
  },
  "DAI": {
    "buidlerevm": {
      "address": "0x7c2C195CD6D34B8F845992d380aADB2730bB9C6F",
      "deployer": "0xc783df8a850f42e7F7e57013759C285caa701eB6"
    }
  },
  "LEND": {
    "buidlerevm": {
      "address": "0x8858eeB3DfffA017D4BCE9801D340D36Cf895CCf",
      "deployer": "0xc783df8a850f42e7F7e57013759C285caa701eB6"
    }
  },
  "TUSD": {
    "buidlerevm": {
      "address": "0x0078371BDeDE8aAc7DeBfFf451B74c5EDB385Af7",
      "deployer": "0xc783df8a850f42e7F7e57013759C285caa701eB6"
    }
  },
  "BAT": {
    "buidlerevm": {
      "address": "0xf4e77E5Da47AC3125140c470c71cBca77B5c638c",
      "deployer": "0xc783df8a850f42e7F7e57013759C285caa701eB6"
    }
  },
  "WETH": {
    "buidlerevm": {
      "address": "0xf784709d2317D872237C4bC22f867d1BAe2913AB",
      "deployer": "0xc783df8a850f42e7F7e57013759C285caa701eB6"
    }
  },
  "USDC": {
    "buidlerevm": {
      "address": "0x3619DbE27d7c1e7E91aA738697Ae7Bc5FC3eACA5",
      "deployer": "0xc783df8a850f42e7F7e57013759C285caa701eB6"
    }
  },
  "USDT": {
    "buidlerevm": {
      "address": "0x038B86d9d8FAFdd0a02ebd1A476432877b0107C8",
      "deployer": "0xc783df8a850f42e7F7e57013759C285caa701eB6"
    }
  },
  "SUSD": {
    "buidlerevm": {
      "address": "0x1A1FEe7EeD918BD762173e4dc5EfDB8a78C924A8",
      "deployer": "0xc783df8a850f42e7F7e57013759C285caa701eB6"
    }
  },
  "ZRX": {
    "buidlerevm": {
      "address": "0x500D1d6A4c7D8Ae28240b47c8FCde034D827fD5e",
      "deployer": "0xc783df8a850f42e7F7e57013759C285caa701eB6"
    }
  },
  "MKR": {
    "buidlerevm": {
      "address": "0xc4905364b78a742ccce7B890A89514061E47068D",
      "deployer": "0xc783df8a850f42e7F7e57013759C285caa701eB6"
    }
  },
  "WBTC": {
    "buidlerevm": {
      "address": "0xD6C850aeBFDC46D7F4c207e445cC0d6B0919BDBe",
      "deployer": "0xc783df8a850f42e7F7e57013759C285caa701eB6"
    }
  },
  "LINK": {
    "buidlerevm": {
      "address": "0x8B5B7a6055E54a36fF574bbE40cf2eA68d5554b3",
      "deployer": "0xc783df8a850f42e7F7e57013759C285caa701eB6"
    }
  },
  "KNC": {
    "buidlerevm": {
      "address": "0xEcc0a6dbC0bb4D51E4F84A315a9e5B0438cAD4f0",
      "deployer": "0xc783df8a850f42e7F7e57013759C285caa701eB6"
    }
  },
  "MANA": {
    "buidlerevm": {
      "address": "0x20Ce94F404343aD2752A2D01b43fa407db9E0D00",
      "deployer": "0xc783df8a850f42e7F7e57013759C285caa701eB6"
    }
  },
  "REP": {
    "buidlerevm": {
      "address": "0x1d80315fac6aBd3EfeEbE97dEc44461ba7556160",
      "deployer": "0xc783df8a850f42e7F7e57013759C285caa701eB6"
    }
  },
  "SNX": {
    "buidlerevm": {
      "address": "0x52d3b94181f8654db2530b0fEe1B19173f519C52",
      "deployer": "0xc783df8a850f42e7F7e57013759C285caa701eB6"
    }
  },
  "BUSD": {
    "buidlerevm": {
      "address": "0xd15468525c35BDBC1eD8F2e09A00F8a173437f2f",
      "deployer": "0xc783df8a850f42e7F7e57013759C285caa701eB6"
    }
  },
  "USD": {
    "buidlerevm": {
      "address": "0x7e35Eaf7e8FBd7887ad538D4A38Df5BbD073814a",
      "deployer": "0xc783df8a850f42e7F7e57013759C285caa701eB6"
    }
  },
  "UNI_DAI_ETH": {
    "buidlerevm": {
      "address": "0xB00cC45B4a7d3e1FEE684cFc4417998A1c183e6d",
      "deployer": "0xc783df8a850f42e7F7e57013759C285caa701eB6"
    }
  },
  "UNI_USDC_ETH": {
    "buidlerevm": {
      "address": "0x58F132FBB86E21545A4Bace3C19f1C05d86d7A22",
      "deployer": "0xc783df8a850f42e7F7e57013759C285caa701eB6"
    }
  },
  "UNI_SETH_ETH": {
    "buidlerevm": {
      "address": "0xa4bcDF64Cdd5451b6ac3743B414124A6299B65FF",
      "deployer": "0xc783df8a850f42e7F7e57013759C285caa701eB6"
    }
  },
  "UNI_LINK_ETH": {
    "buidlerevm": {
      "address": "0x22474D350EC2dA53D717E30b96e9a2B7628Ede5b",
      "deployer": "0xc783df8a850f42e7F7e57013759C285caa701eB6"
    }
  },
  "UNI_MKR_ETH": {
    "buidlerevm": {
      "address": "0x5A0773Ff307Bf7C71a832dBB5312237fD3437f9F",
      "deployer": "0xc783df8a850f42e7F7e57013759C285caa701eB6"
    }
  },
  "UNI_LEND_ETH": {
    "buidlerevm": {
      "address": "0x18b9306737eaf6E8FC8e737F488a1AE077b18053",
      "deployer": "0xc783df8a850f42e7F7e57013759C285caa701eB6"
    }
  },
  "LendingPoolAddressesProvider": {
    "buidlerevm": {
      "address": "0xFAe0fd738dAbc8a0426F47437322b6d026A9FD95",
      "deployer": "0xc783df8a850f42e7F7e57013759C285caa701eB6"
    },
    "kovan": {
      "address": "0x688C81eC2A0Be6F287fD8C9c343D299c03A34804",
      "deployer": "0x85e4A467343c0dc4aDAB74Af84448D9c45D8ae6F"
    }
  },
  "LendingPoolAddressesProviderRegistry": {
    "buidlerevm": {
<<<<<<< HEAD
      "address": "0x18b9306737eaf6E8FC8e737F488a1AE077b18053",
=======
      "address": "0x8456161947DFc1fC159A0B26c025cD2b4bba0c3e",
>>>>>>> 73eb11f4
      "deployer": "0xc783df8a850f42e7F7e57013759C285caa701eB6"
    },
    "kovan": {
      "address": "0xf189cC1eD07cEFB6e61082104e12673E133163f5",
      "deployer": "0x85e4A467343c0dc4aDAB74Af84448D9c45D8ae6F"
    }
  },
  "ReserveLogic": {
    "buidlerevm": {
<<<<<<< HEAD
      "address": "0x920d847fE49E54C19047ba8bc236C45A8068Bca7",
=======
      "address": "0x33958cC3535Fc328369EAC2B2Bebd120D67C7fa1",
>>>>>>> 73eb11f4
      "deployer": "0xc783df8a850f42e7F7e57013759C285caa701eB6"
    },
    "kovan": {
      "address": "0x757855037B01c45832f8d662D217C766Ba4e8e74",
      "deployer": "0x85e4A467343c0dc4aDAB74Af84448D9c45D8ae6F"
    }
  },
  "GenericLogic": {
    "buidlerevm": {
<<<<<<< HEAD
      "address": "0xA4765Ff72A9F3CfE73089bb2c3a41B838DF71574",
=======
      "address": "0x2cBbbBE1B75Ad7848F0844215816F551f429c64f",
>>>>>>> 73eb11f4
      "deployer": "0xc783df8a850f42e7F7e57013759C285caa701eB6"
    },
    "kovan": {
      "address": "0xBc013D1412E0F4acacAa64CDc1c93e8A3Ecd8fF4",
      "deployer": "0x85e4A467343c0dc4aDAB74Af84448D9c45D8ae6F"
    }
  },
  "ValidationLogic": {
    "buidlerevm": {
<<<<<<< HEAD
      "address": "0x35c1419Da7cf0Ff885B8Ef8EA9242FEF6800c99b",
=======
      "address": "0xbAc762e2000b6815268587b081Fd17aC25519aD5",
>>>>>>> 73eb11f4
      "deployer": "0xc783df8a850f42e7F7e57013759C285caa701eB6"
    },
    "kovan": {
      "address": "0xba681EfB276237903df60ef92D564610A393Dbd6",
      "deployer": "0x85e4A467343c0dc4aDAB74Af84448D9c45D8ae6F"
    }
  },
  "LendingPool": {
    "buidlerevm": {
<<<<<<< HEAD
      "address": "0xe2607EabC87fd0A4856840bF23da8458cDF0434F",
=======
      "address": "0xa43Ba00FCA75B805D17f67F9433b971E9a398690",
>>>>>>> 73eb11f4
      "deployer": "0xc783df8a850f42e7F7e57013759C285caa701eB6"
    },
    "kovan": {
      "address": "0x59525b17808F0a7eFe62303ca46e596A5a602683"
    }
  },
  "LendingPoolConfigurator": {
    "buidlerevm": {
      "address": "0xdbaA15927b1463EdD14Cf51D082BD7703Fd1C238"
    },
    "kovan": {
      "address": "0x0a9bc0ce44e6473a1B0e30b54b7227de6E75Fd83"
    }
  },
  "StableAndVariableTokensHelper": {
    "buidlerevm": {
<<<<<<< HEAD
      "address": "0x06bA8d8af0dF898D0712DffFb0f862cC51AF45c2",
=======
      "address": "0xE4C10Db67595aF2Cb4166c8C274e0140f7E43059",
>>>>>>> 73eb11f4
      "deployer": "0xc783df8a850f42e7F7e57013759C285caa701eB6"
    },
    "kovan": {
      "address": "0x882AD7981FE3d63200A23F5d009A1d0488b5ea7e",
      "deployer": "0x85e4A467343c0dc4aDAB74Af84448D9c45D8ae6F"
    }
  },
  "ATokensAndRatesHelper": {
    "buidlerevm": {
<<<<<<< HEAD
      "address": "0xA4765Ff72A9F3CfE73089bb2c3a41B838DF71574",
=======
      "address": "0x099d9fF8F818290C8b5B7Db5bFca84CEebd2714c",
>>>>>>> 73eb11f4
      "deployer": "0xc783df8a850f42e7F7e57013759C285caa701eB6"
    },
    "kovan": {
      "address": "0x20Bfad73e3A8aA9161b5c553f7825002a175DB23",
      "deployer": "0x85e4A467343c0dc4aDAB74Af84448D9c45D8ae6F"
    }
  },
  "PriceOracle": {
    "buidlerevm": {
<<<<<<< HEAD
      "address": "0x1750499D05Ed1674d822430FB960d5F6731fDf64",
=======
      "address": "0x85bdE212E66e2BAE510E44Ed59116c1eC712795b",
>>>>>>> 73eb11f4
      "deployer": "0xc783df8a850f42e7F7e57013759C285caa701eB6"
    }
  },
  "MockAggregator": {
    "buidlerevm": {
<<<<<<< HEAD
      "address": "0xEC1C93A9f6a9e18E97784c76aC52053587FcDB89",
=======
      "address": "0x8Dd7f10813aC8fCB83ad7ad94e941D53b002fBc7",
>>>>>>> 73eb11f4
      "deployer": "0xc783df8a850f42e7F7e57013759C285caa701eB6"
    }
  },
  "ChainlinkProxyPriceProvider": {
    "buidlerevm": {
<<<<<<< HEAD
      "address": "0x7B6C3e5486D9e6959441ab554A889099eed76290",
=======
      "address": "0xfA9dbd706c674801F50169f4B5862cCe045408E6",
>>>>>>> 73eb11f4
      "deployer": "0xc783df8a850f42e7F7e57013759C285caa701eB6"
    }
  },
  "LendingRateOracle": {
    "buidlerevm": {
<<<<<<< HEAD
      "address": "0xD83D2773a7873ae2b5f8Fb92097e20a8C64F691E",
=======
      "address": "0xbFAD7C67855cc0272CC5ED00dAabeFDB31E7190a",
>>>>>>> 73eb11f4
      "deployer": "0xc783df8a850f42e7F7e57013759C285caa701eB6"
    }
  },
  "AaveProtocolTestHelpers": {
    "buidlerevm": {
<<<<<<< HEAD
      "address": "0xd5C35F41baD857A2D4F34D7554E78d0391BAcEDF"
=======
      "address": "0x93472C0e03215F9c33DA240Eb16703C8244eAa8c"
    },
    "kovan": {
      "address": "0xe875775D75F384944E77086Ea54bAD008ea8004A",
      "deployer": "0x85e4A467343c0dc4aDAB74Af84448D9c45D8ae6F"
>>>>>>> 73eb11f4
    }
  },
  "LendingPoolCollateralManager": {
    "buidlerevm": {
<<<<<<< HEAD
      "address": "0x3c5408De7435Dfa3eB2aF2Edf5E39385f68F69b2",
=======
      "address": "0x417fc1038b2AF553D65F4fF2839efE9f93Ec1eac",
>>>>>>> 73eb11f4
      "deployer": "0xc783df8a850f42e7F7e57013759C285caa701eB6"
    },
    "kovan": {
      "address": "0xc072D8A233C8C52239dcD6ab39954240a0699055",
      "deployer": "0x85e4A467343c0dc4aDAB74Af84448D9c45D8ae6F"
    }
  },
  "MockFlashLoanReceiver": {
    "buidlerevm": {
<<<<<<< HEAD
      "address": "0x1256eBA4d0a7A38D10BaF4F61775ba491Ce7EE25"
=======
      "address": "0x0459c841b02Aee8730730C737582c53B20a27288"
>>>>>>> 73eb11f4
    }
  },
  "WalletBalanceProvider": {
    "buidlerevm": {
<<<<<<< HEAD
      "address": "0x77B0b5636fEA30eA79BB65AeCCdb599997A849A8",
=======
      "address": "0x2530ce07D254eA185E8e0bCC37a39e2FbA3bE548",
>>>>>>> 73eb11f4
      "deployer": "0xc783df8a850f42e7F7e57013759C285caa701eB6"
    },
    "kovan": {
      "address": "0xf896A27CDd4E3bC101aCEa86cc1cE6b7C91AEFA1",
      "deployer": "0x85e4A467343c0dc4aDAB74Af84448D9c45D8ae6F"
    }
  },
  "MockAToken": {
    "buidlerevm": {
      "address": "0x0EBCa695959e5f138Af772FAa44ce1A9C7aEd921",
      "deployer": "0xc783df8a850f42e7F7e57013759C285caa701eB6"
    }
  },
  "MockStableDebtToken": {
    "buidlerevm": {
      "address": "0x417fc1038b2AF553D65F4fF2839efE9f93Ec1eac",
      "deployer": "0xc783df8a850f42e7F7e57013759C285caa701eB6"
    }
  },
  "MockVariableDebtToken": {
    "buidlerevm": {
      "address": "0x8BFFF31B1757da579Bb5B118489568526F7fb6D4",
      "deployer": "0xc783df8a850f42e7F7e57013759C285caa701eB6"
    }
  },
  "WETHGateway": {
    "buidlerevm": {
      "address": "0x0Cf45557d25a4e4c0F1aC65EF6c48ae67c61a0E6",
      "deployer": "0xc783df8a850f42e7F7e57013759C285caa701eB6"
    }
  },
  "WETHMocked": {
    "buidlerevm": {
      "address": "0xf784709d2317D872237C4bC22f867d1BAe2913AB",
      "deployer": "0xc783df8a850f42e7F7e57013759C285caa701eB6"
    }
  },
  "MintableDelegationERC20": {
    "buidlerevm": {
<<<<<<< HEAD
      "address": "0x78Ee8Fb9fE5abD5e347Fc94c2fb85596d1f60e3c",
=======
      "address": "0x7fAeC7791277Ff512c41CA903c177B2Ed952dDAc",
      "deployer": "0xc783df8a850f42e7F7e57013759C285caa701eB6"
    }
  },
  "AAVE": {
    "buidlerevm": {
      "address": "0x8858eeB3DfffA017D4BCE9801D340D36Cf895CCf",
      "deployer": "0xc783df8a850f42e7F7e57013759C285caa701eB6"
    }
  },
  "REN": {
    "buidlerevm": {
      "address": "0x2D8553F9ddA85A9B3259F6Bf26911364B85556F5",
      "deployer": "0xc783df8a850f42e7F7e57013759C285caa701eB6"
    }
  },
  "YFI": {
    "buidlerevm": {
      "address": "0x5bcb88A0d20426e451332eE6C4324b0e663c50E0",
      "deployer": "0xc783df8a850f42e7F7e57013759C285caa701eB6"
    }
  },
  "UNI": {
    "buidlerevm": {
      "address": "0x3521eF8AaB0323004A6dD8b03CE890F4Ea3A13f5",
>>>>>>> 73eb11f4
      "deployer": "0xc783df8a850f42e7F7e57013759C285caa701eB6"
    }
  },
  "AToken": {
    "buidlerevm": {
<<<<<<< HEAD
      "address": "0x920d847fE49E54C19047ba8bc236C45A8068Bca7",
=======
      "address": "0x33958cC3535Fc328369EAC2B2Bebd120D67C7fa1",
      "deployer": "0xc783df8a850f42e7F7e57013759C285caa701eB6"
    }
  },
  "SelfdestructTransferMock": {
    "buidlerevm": {
      "address": "0x920d847fE49E54C19047ba8bc236C45A8068Bca7",
      "deployer": "0xc783df8a850f42e7F7e57013759C285caa701eB6"
    }
  },
  "ENJ": {
    "buidlerevm": {
      "address": "0x53369fd4680FfE3DfF39Fc6DDa9CfbfD43daeA2E",
>>>>>>> 73eb11f4
      "deployer": "0xc783df8a850f42e7F7e57013759C285caa701eB6"
    }
  }
}<|MERGE_RESOLUTION|>--- conflicted
+++ resolved
@@ -161,11 +161,7 @@
   },
   "LendingPoolAddressesProviderRegistry": {
     "buidlerevm": {
-<<<<<<< HEAD
       "address": "0x18b9306737eaf6E8FC8e737F488a1AE077b18053",
-=======
-      "address": "0x8456161947DFc1fC159A0B26c025cD2b4bba0c3e",
->>>>>>> 73eb11f4
       "deployer": "0xc783df8a850f42e7F7e57013759C285caa701eB6"
     },
     "kovan": {
@@ -175,11 +171,7 @@
   },
   "ReserveLogic": {
     "buidlerevm": {
-<<<<<<< HEAD
       "address": "0x920d847fE49E54C19047ba8bc236C45A8068Bca7",
-=======
-      "address": "0x33958cC3535Fc328369EAC2B2Bebd120D67C7fa1",
->>>>>>> 73eb11f4
       "deployer": "0xc783df8a850f42e7F7e57013759C285caa701eB6"
     },
     "kovan": {
@@ -189,11 +181,7 @@
   },
   "GenericLogic": {
     "buidlerevm": {
-<<<<<<< HEAD
       "address": "0xA4765Ff72A9F3CfE73089bb2c3a41B838DF71574",
-=======
-      "address": "0x2cBbbBE1B75Ad7848F0844215816F551f429c64f",
->>>>>>> 73eb11f4
       "deployer": "0xc783df8a850f42e7F7e57013759C285caa701eB6"
     },
     "kovan": {
@@ -203,11 +191,7 @@
   },
   "ValidationLogic": {
     "buidlerevm": {
-<<<<<<< HEAD
       "address": "0x35c1419Da7cf0Ff885B8Ef8EA9242FEF6800c99b",
-=======
-      "address": "0xbAc762e2000b6815268587b081Fd17aC25519aD5",
->>>>>>> 73eb11f4
       "deployer": "0xc783df8a850f42e7F7e57013759C285caa701eB6"
     },
     "kovan": {
@@ -217,11 +201,7 @@
   },
   "LendingPool": {
     "buidlerevm": {
-<<<<<<< HEAD
       "address": "0xe2607EabC87fd0A4856840bF23da8458cDF0434F",
-=======
-      "address": "0xa43Ba00FCA75B805D17f67F9433b971E9a398690",
->>>>>>> 73eb11f4
       "deployer": "0xc783df8a850f42e7F7e57013759C285caa701eB6"
     },
     "kovan": {
@@ -238,11 +218,7 @@
   },
   "StableAndVariableTokensHelper": {
     "buidlerevm": {
-<<<<<<< HEAD
       "address": "0x06bA8d8af0dF898D0712DffFb0f862cC51AF45c2",
-=======
-      "address": "0xE4C10Db67595aF2Cb4166c8C274e0140f7E43059",
->>>>>>> 73eb11f4
       "deployer": "0xc783df8a850f42e7F7e57013759C285caa701eB6"
     },
     "kovan": {
@@ -252,11 +228,7 @@
   },
   "ATokensAndRatesHelper": {
     "buidlerevm": {
-<<<<<<< HEAD
       "address": "0xA4765Ff72A9F3CfE73089bb2c3a41B838DF71574",
-=======
-      "address": "0x099d9fF8F818290C8b5B7Db5bFca84CEebd2714c",
->>>>>>> 73eb11f4
       "deployer": "0xc783df8a850f42e7F7e57013759C285caa701eB6"
     },
     "kovan": {
@@ -266,103 +238,67 @@
   },
   "PriceOracle": {
     "buidlerevm": {
-<<<<<<< HEAD
       "address": "0x1750499D05Ed1674d822430FB960d5F6731fDf64",
-=======
-      "address": "0x85bdE212E66e2BAE510E44Ed59116c1eC712795b",
->>>>>>> 73eb11f4
       "deployer": "0xc783df8a850f42e7F7e57013759C285caa701eB6"
     }
   },
   "MockAggregator": {
     "buidlerevm": {
-<<<<<<< HEAD
       "address": "0xEC1C93A9f6a9e18E97784c76aC52053587FcDB89",
-=======
-      "address": "0x8Dd7f10813aC8fCB83ad7ad94e941D53b002fBc7",
->>>>>>> 73eb11f4
       "deployer": "0xc783df8a850f42e7F7e57013759C285caa701eB6"
     }
   },
   "ChainlinkProxyPriceProvider": {
     "buidlerevm": {
-<<<<<<< HEAD
       "address": "0x7B6C3e5486D9e6959441ab554A889099eed76290",
-=======
-      "address": "0xfA9dbd706c674801F50169f4B5862cCe045408E6",
->>>>>>> 73eb11f4
       "deployer": "0xc783df8a850f42e7F7e57013759C285caa701eB6"
     }
   },
   "LendingRateOracle": {
     "buidlerevm": {
-<<<<<<< HEAD
       "address": "0xD83D2773a7873ae2b5f8Fb92097e20a8C64F691E",
-=======
-      "address": "0xbFAD7C67855cc0272CC5ED00dAabeFDB31E7190a",
->>>>>>> 73eb11f4
       "deployer": "0xc783df8a850f42e7F7e57013759C285caa701eB6"
     }
   },
   "AaveProtocolTestHelpers": {
     "buidlerevm": {
-<<<<<<< HEAD
       "address": "0xd5C35F41baD857A2D4F34D7554E78d0391BAcEDF"
-=======
-      "address": "0x93472C0e03215F9c33DA240Eb16703C8244eAa8c"
-    },
-    "kovan": {
-      "address": "0xe875775D75F384944E77086Ea54bAD008ea8004A",
-      "deployer": "0x85e4A467343c0dc4aDAB74Af84448D9c45D8ae6F"
->>>>>>> 73eb11f4
     }
   },
   "LendingPoolCollateralManager": {
     "buidlerevm": {
-<<<<<<< HEAD
       "address": "0x3c5408De7435Dfa3eB2aF2Edf5E39385f68F69b2",
-=======
+      "deployer": "0xc783df8a850f42e7F7e57013759C285caa701eB6"
+    },
+    "kovan": {
+      "address": "0xc072D8A233C8C52239dcD6ab39954240a0699055",
+      "deployer": "0x85e4A467343c0dc4aDAB74Af84448D9c45D8ae6F"
+    }
+  },
+  "MockFlashLoanReceiver": {
+    "buidlerevm": {
+      "address": "0x1256eBA4d0a7A38D10BaF4F61775ba491Ce7EE25"
+    }
+  },
+  "WalletBalanceProvider": {
+    "buidlerevm": {
+      "address": "0x77B0b5636fEA30eA79BB65AeCCdb599997A849A8",
+      "deployer": "0xc783df8a850f42e7F7e57013759C285caa701eB6"
+    },
+    "kovan": {
+      "address": "0xf896A27CDd4E3bC101aCEa86cc1cE6b7C91AEFA1",
+      "deployer": "0x85e4A467343c0dc4aDAB74Af84448D9c45D8ae6F"
+    }
+  },
+  "MockAToken": {
+    "buidlerevm": {
+      "address": "0x0EBCa695959e5f138Af772FAa44ce1A9C7aEd921",
+      "deployer": "0xc783df8a850f42e7F7e57013759C285caa701eB6"
+    }
+  },
+  "MockStableDebtToken": {
+    "buidlerevm": {
       "address": "0x417fc1038b2AF553D65F4fF2839efE9f93Ec1eac",
->>>>>>> 73eb11f4
-      "deployer": "0xc783df8a850f42e7F7e57013759C285caa701eB6"
-    },
-    "kovan": {
-      "address": "0xc072D8A233C8C52239dcD6ab39954240a0699055",
-      "deployer": "0x85e4A467343c0dc4aDAB74Af84448D9c45D8ae6F"
-    }
-  },
-  "MockFlashLoanReceiver": {
-    "buidlerevm": {
-<<<<<<< HEAD
-      "address": "0x1256eBA4d0a7A38D10BaF4F61775ba491Ce7EE25"
-=======
-      "address": "0x0459c841b02Aee8730730C737582c53B20a27288"
->>>>>>> 73eb11f4
-    }
-  },
-  "WalletBalanceProvider": {
-    "buidlerevm": {
-<<<<<<< HEAD
-      "address": "0x77B0b5636fEA30eA79BB65AeCCdb599997A849A8",
-=======
-      "address": "0x2530ce07D254eA185E8e0bCC37a39e2FbA3bE548",
->>>>>>> 73eb11f4
-      "deployer": "0xc783df8a850f42e7F7e57013759C285caa701eB6"
-    },
-    "kovan": {
-      "address": "0xf896A27CDd4E3bC101aCEa86cc1cE6b7C91AEFA1",
-      "deployer": "0x85e4A467343c0dc4aDAB74Af84448D9c45D8ae6F"
-    }
-  },
-  "MockAToken": {
-    "buidlerevm": {
-      "address": "0x0EBCa695959e5f138Af772FAa44ce1A9C7aEd921",
-      "deployer": "0xc783df8a850f42e7F7e57013759C285caa701eB6"
-    }
-  },
-  "MockStableDebtToken": {
-    "buidlerevm": {
-      "address": "0x417fc1038b2AF553D65F4fF2839efE9f93Ec1eac",
       "deployer": "0xc783df8a850f42e7F7e57013759C285caa701eB6"
     }
   },
@@ -386,57 +322,13 @@
   },
   "MintableDelegationERC20": {
     "buidlerevm": {
-<<<<<<< HEAD
       "address": "0x78Ee8Fb9fE5abD5e347Fc94c2fb85596d1f60e3c",
-=======
-      "address": "0x7fAeC7791277Ff512c41CA903c177B2Ed952dDAc",
-      "deployer": "0xc783df8a850f42e7F7e57013759C285caa701eB6"
-    }
-  },
-  "AAVE": {
-    "buidlerevm": {
-      "address": "0x8858eeB3DfffA017D4BCE9801D340D36Cf895CCf",
-      "deployer": "0xc783df8a850f42e7F7e57013759C285caa701eB6"
-    }
-  },
-  "REN": {
-    "buidlerevm": {
-      "address": "0x2D8553F9ddA85A9B3259F6Bf26911364B85556F5",
-      "deployer": "0xc783df8a850f42e7F7e57013759C285caa701eB6"
-    }
-  },
-  "YFI": {
-    "buidlerevm": {
-      "address": "0x5bcb88A0d20426e451332eE6C4324b0e663c50E0",
-      "deployer": "0xc783df8a850f42e7F7e57013759C285caa701eB6"
-    }
-  },
-  "UNI": {
-    "buidlerevm": {
-      "address": "0x3521eF8AaB0323004A6dD8b03CE890F4Ea3A13f5",
->>>>>>> 73eb11f4
       "deployer": "0xc783df8a850f42e7F7e57013759C285caa701eB6"
     }
   },
   "AToken": {
     "buidlerevm": {
-<<<<<<< HEAD
       "address": "0x920d847fE49E54C19047ba8bc236C45A8068Bca7",
-=======
-      "address": "0x33958cC3535Fc328369EAC2B2Bebd120D67C7fa1",
-      "deployer": "0xc783df8a850f42e7F7e57013759C285caa701eB6"
-    }
-  },
-  "SelfdestructTransferMock": {
-    "buidlerevm": {
-      "address": "0x920d847fE49E54C19047ba8bc236C45A8068Bca7",
-      "deployer": "0xc783df8a850f42e7F7e57013759C285caa701eB6"
-    }
-  },
-  "ENJ": {
-    "buidlerevm": {
-      "address": "0x53369fd4680FfE3DfF39Fc6DDa9CfbfD43daeA2E",
->>>>>>> 73eb11f4
       "deployer": "0xc783df8a850f42e7F7e57013759C285caa701eB6"
     }
   }
