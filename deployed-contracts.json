{
  "MintableERC20": {
    "buidlerevm": {
      "address": "0x58F132FBB86E21545A4Bace3C19f1C05d86d7A22",
      "deployer": "0xc783df8a850f42e7F7e57013759C285caa701eB6"
    },
    "localhost": {
      "address": "0x209bb253C2f894D3Cc53b9dC23d308Eb8593613A",
      "deployer": "0xc783df8a850f42e7F7e57013759C285caa701eB6"
    }
  },
  "LendingPoolAddressesProvider": {
    "buidlerevm": {
      "address": "0xa4bcDF64Cdd5451b6ac3743B414124A6299B65FF",
      "deployer": "0xc783df8a850f42e7F7e57013759C285caa701eB6"
    },
    "localhost": {
      "address": "0xa2eDbC6b9E7EBA4b66f6A0B8Af3065CaC5611A6E",
      "deployer": "0xc783df8a850f42e7F7e57013759C285caa701eB6"
    }
  },
  "LendingPoolAddressesProviderRegistry": {
    "buidlerevm": {
      "address": "0x5A0773Ff307Bf7C71a832dBB5312237fD3437f9F",
      "deployer": "0xc783df8a850f42e7F7e57013759C285caa701eB6"
    },
    "localhost": {
      "address": "0x6424b49739C3fC1d390Cea7A6bafa5B32A7B47b8",
      "deployer": "0xc783df8a850f42e7F7e57013759C285caa701eB6"
    }
  },
  "FeeProvider": {
    "buidlerevm": {
      "address": "0xFAe0fd738dAbc8a0426F47437322b6d026A9FD95",
      "deployer": "0xc783df8a850f42e7F7e57013759C285caa701eB6"
    },
    "localhost": {
      "address": "0xD9273d497eDBC967F39d419461CfcF382a0A822e"
    }
  },
  "LendingPoolParametersProvider": {
    "buidlerevm": {
      "address": "0x2C4603396dE2F08642354A3A102760827FfFe113"
    }
  },
  "LendingPoolCore": {
    "buidlerevm": {
      "address": "0xA10958a24032283FbE2D23cedf264d6eC9411CBA"
    }
  },
  "LendingPoolConfigurator": {
    "buidlerevm": {
      "address": "0x6642B57e4265BAD868C17Fc1d1F4F88DBBA04Aa8"
    },
    "localhost": {
      "address": "0x8Be07B1e05bCB4091344ff2356D40EBf7e0c9b6E"
    }
  },
  "LendingPoolDataProvider": {
    "buidlerevm": {
      "address": "0x612719Ace03A8281188d61612A9f40D1da3ca420"
    }
  },
  "LendingPool": {
    "buidlerevm": {
      "address": "0xD9273d497eDBC967F39d419461CfcF382a0A822e"
    },
    "localhost": {
      "address": "0xB44f879C781DfFF5E07aF7d338449E767Aa1c1d2"
    }
  },
  "PriceOracle": {
    "buidlerevm": {
      "address": "0x1750499D05Ed1674d822430FB960d5F6731fDf64",
      "deployer": "0xc783df8a850f42e7F7e57013759C285caa701eB6"
    },
    "localhost": {
      "address": "0x34c94f172B5eAcb53230AE62e41e1828B1a4B0F8",
      "deployer": "0xc783df8a850f42e7F7e57013759C285caa701eB6"
    }
  },
  "MockAggregator": {
    "buidlerevm": {
      "address": "0xEC1C93A9f6a9e18E97784c76aC52053587FcDB89",
      "deployer": "0xc783df8a850f42e7F7e57013759C285caa701eB6"
    },
    "localhost": {
      "address": "0x01C5292e57aB25E38152ceE4A45C2038f233D531",
      "deployer": "0xc783df8a850f42e7F7e57013759C285caa701eB6"
    }
  },
  "ChainlinkProxyPriceProvider": {
    "buidlerevm": {
      "address": "0x7B6C3e5486D9e6959441ab554A889099eed76290",
      "deployer": "0xc783df8a850f42e7F7e57013759C285caa701eB6"
    },
    "localhost": {
      "address": "0x3D6bB48D5988B0D8B1d920cef50f59ED7d527F8c",
      "deployer": "0xc783df8a850f42e7F7e57013759C285caa701eB6"
    }
  },
  "LendingRateOracle": {
    "buidlerevm": {
      "address": "0xD83D2773a7873ae2b5f8Fb92097e20a8C64F691E",
      "deployer": "0xc783df8a850f42e7F7e57013759C285caa701eB6"
    },
    "localhost": {
      "address": "0xC414d0323C57aF313F570A09c1D6e691F3C1c195",
      "deployer": "0xc783df8a850f42e7F7e57013759C285caa701eB6"
    }
  },
  "DefaultReserveInterestRateStrategy": {
    "buidlerevm": {
      "address": "0x626FdE749F9d499d3777320CAf29484B624ab84a",
      "deployer": "0xc783df8a850f42e7F7e57013759C285caa701eB6"
    },
    "localhost": {
      "address": "0xbEed026d89A715F28b32135A6C3e3c060234f40d",
      "deployer": "0xc783df8a850f42e7F7e57013759C285caa701eB6"
    }
  },
  "LendingPoolLiquidationManager": {
    "buidlerevm": {
      "address": "0xFe230c227D3724015d0dE3dBEc831825f1ed1f59",
      "deployer": "0xc783df8a850f42e7F7e57013759C285caa701eB6"
    }
  },
  "MockOneSplit": {
    "buidlerevm": {
      "address": "0x4b2c297ba5be42610994974b9543D56B864CA011",
      "deployer": "0xc783df8a850f42e7F7e57013759C285caa701eB6"
    },
    "localhost": {
      "address": "0x4b2c297ba5be42610994974b9543D56B864CA011",
      "deployer": "0xc783df8a850f42e7F7e57013759C285caa701eB6"
    }
  },
  "OneSplitAdapter": {
    "buidlerevm": {
      "address": "0x24E420B42971372F060a93129846761F354Bc50B",
      "deployer": "0xc783df8a850f42e7F7e57013759C285caa701eB6"
    },
    "localhost": {
      "address": "0x24E420B42971372F060a93129846761F354Bc50B",
      "deployer": "0xc783df8a850f42e7F7e57013759C285caa701eB6"
    }
  },
  "TokenDistributor": {
    "buidlerevm": {
      "address": "0xDf73fC454FA018051D4a1509e63D11530A59DE10",
      "deployer": "0xc783df8a850f42e7F7e57013759C285caa701eB6"
    },
    "localhost": {
      "address": "0x2cfcA5785261fbC88EFFDd46fCFc04c22525F9e4"
    }
  },
  "InitializableAdminUpgradeabilityProxy": {
    "buidlerevm": {
      "address": "0x2cfcA5785261fbC88EFFDd46fCFc04c22525F9e4",
      "deployer": "0xc783df8a850f42e7F7e57013759C285caa701eB6"
    },
    "localhost": {
      "address": "0x2cfcA5785261fbC88EFFDd46fCFc04c22525F9e4",
      "deployer": "0xc783df8a850f42e7F7e57013759C285caa701eB6"
    }
  },
  "MockFlashLoanReceiver": {
    "buidlerevm": {
      "address": "0x2B681757d757fbB80cc51c6094cEF5eE75bF55aA"
    },
    "localhost": {
      "address": "0x045Da1BcEB75D2E0064a66Da1Ad606350CD9730A"
    }
  },
  "WalletBalanceProvider": {
    "buidlerevm": {
      "address": "0xDf73fC454FA018051D4a1509e63D11530A59DE10",
      "deployer": "0xc783df8a850f42e7F7e57013759C285caa701eB6"
    },
    "localhost": {
      "address": "0xd54dbF2a2D88aFeCA7E288D43e16150b57C6bcd9",
      "deployer": "0xc783df8a850f42e7F7e57013759C285caa701eB6"
    }
  },
  "DAI": {
    "buidlerevm": {
      "address": "0x7c2C195CD6D34B8F845992d380aADB2730bB9C6F",
      "deployer": "0xc783df8a850f42e7F7e57013759C285caa701eB6"
    },
    "localhost": {
      "address": "0xa17a59441D6c39D21F2Ff03e7b21f8d2BCAA6023",
      "deployer": "0xc783df8a850f42e7F7e57013759C285caa701eB6"
    }
  },
  "LEND": {
    "buidlerevm": {
      "address": "0x8858eeB3DfffA017D4BCE9801D340D36Cf895CCf",
      "deployer": "0xc783df8a850f42e7F7e57013759C285caa701eB6"
    },
    "localhost": {
      "address": "0x36B6f7e34d651DC7fd7EeEc53bf26594209915A8",
      "deployer": "0xc783df8a850f42e7F7e57013759C285caa701eB6"
    }
  },
  "TUSD": {
    "buidlerevm": {
      "address": "0x0078371BDeDE8aAc7DeBfFf451B74c5EDB385Af7",
      "deployer": "0xc783df8a850f42e7F7e57013759C285caa701eB6"
    },
    "localhost": {
      "address": "0x099E8e561f4cfCe0bbDaD063d973eBcf1A1d92B5",
      "deployer": "0xc783df8a850f42e7F7e57013759C285caa701eB6"
    }
  },
  "BAT": {
    "buidlerevm": {
      "address": "0xf4e77E5Da47AC3125140c470c71cBca77B5c638c",
      "deployer": "0xc783df8a850f42e7F7e57013759C285caa701eB6"
    },
    "localhost": {
      "address": "0x8473D688815861639F6e4442F4433047c2F5571b",
      "deployer": "0xc783df8a850f42e7F7e57013759C285caa701eB6"
    }
  },
  "USDC": {
    "buidlerevm": {
      "address": "0x3619DbE27d7c1e7E91aA738697Ae7Bc5FC3eACA5",
      "deployer": "0xc783df8a850f42e7F7e57013759C285caa701eB6"
    },
    "localhost": {
      "address": "0xBcf29d6fd8EB2d95b5Ad0Ffdd7ee5272cc49b26c",
      "deployer": "0xc783df8a850f42e7F7e57013759C285caa701eB6"
    }
  },
  "USDT": {
    "buidlerevm": {
      "address": "0x038B86d9d8FAFdd0a02ebd1A476432877b0107C8",
      "deployer": "0xc783df8a850f42e7F7e57013759C285caa701eB6"
    },
    "localhost": {
      "address": "0x6e77C7e0Fd33A53351335E768593ba56A6C43594",
      "deployer": "0xc783df8a850f42e7F7e57013759C285caa701eB6"
    }
  },
  "SUSD": {
    "buidlerevm": {
      "address": "0x1A1FEe7EeD918BD762173e4dc5EfDB8a78C924A8",
      "deployer": "0xc783df8a850f42e7F7e57013759C285caa701eB6"
    },
    "localhost": {
      "address": "0x67a87Be0A08F955EfC629b1cdaaE1eaC48043E6a",
      "deployer": "0xc783df8a850f42e7F7e57013759C285caa701eB6"
    }
  },
  "ZRX": {
    "buidlerevm": {
      "address": "0x500D1d6A4c7D8Ae28240b47c8FCde034D827fD5e",
      "deployer": "0xc783df8a850f42e7F7e57013759C285caa701eB6"
    },
    "localhost": {
      "address": "0xEDf104A35B3293F4BdB987be9D57EFe3b69C19c7",
      "deployer": "0xc783df8a850f42e7F7e57013759C285caa701eB6"
    }
  },
  "MKR": {
    "buidlerevm": {
      "address": "0xc4905364b78a742ccce7B890A89514061E47068D",
      "deployer": "0xc783df8a850f42e7F7e57013759C285caa701eB6"
    },
    "localhost": {
      "address": "0xD8212F51E19A269B8fCc327BF91ede79e218EF17",
      "deployer": "0xc783df8a850f42e7F7e57013759C285caa701eB6"
    }
  },
  "WBTC": {
    "buidlerevm": {
      "address": "0xD6C850aeBFDC46D7F4c207e445cC0d6B0919BDBe",
      "deployer": "0xc783df8a850f42e7F7e57013759C285caa701eB6"
    },
    "localhost": {
      "address": "0x1712cE132Cc5E2A5b63e6AF4Ee551070f7Bc4487",
      "deployer": "0xc783df8a850f42e7F7e57013759C285caa701eB6"
    }
  },
  "LINK": {
    "buidlerevm": {
      "address": "0x8B5B7a6055E54a36fF574bbE40cf2eA68d5554b3",
      "deployer": "0xc783df8a850f42e7F7e57013759C285caa701eB6"
    },
    "localhost": {
      "address": "0x6DC0873546006Ce00eC8AA9e97706125D75E3ab6",
      "deployer": "0xc783df8a850f42e7F7e57013759C285caa701eB6"
    }
  },
  "KNC": {
    "buidlerevm": {
      "address": "0xEcc0a6dbC0bb4D51E4F84A315a9e5B0438cAD4f0",
      "deployer": "0xc783df8a850f42e7F7e57013759C285caa701eB6"
    },
    "localhost": {
      "address": "0x133EA40EA9975d53D34417F9164a54A635110AE9",
      "deployer": "0xc783df8a850f42e7F7e57013759C285caa701eB6"
    }
  },
  "MANA": {
    "buidlerevm": {
      "address": "0x20Ce94F404343aD2752A2D01b43fa407db9E0D00",
      "deployer": "0xc783df8a850f42e7F7e57013759C285caa701eB6"
    },
    "localhost": {
      "address": "0xfe5E2ac37e1cf3f1dFA55De53780692846eD199A",
      "deployer": "0xc783df8a850f42e7F7e57013759C285caa701eB6"
    }
  },
  "REP": {
    "buidlerevm": {
      "address": "0x1d80315fac6aBd3EfeEbE97dEc44461ba7556160",
      "deployer": "0xc783df8a850f42e7F7e57013759C285caa701eB6"
    },
    "localhost": {
      "address": "0xcf33a1c13D1599399B3581c3f3cf39e943013A73",
      "deployer": "0xc783df8a850f42e7F7e57013759C285caa701eB6"
    }
  },
  "SNX": {
    "buidlerevm": {
      "address": "0x2D8553F9ddA85A9B3259F6Bf26911364B85556F5",
      "deployer": "0xc783df8a850f42e7F7e57013759C285caa701eB6"
    },
    "localhost": {
      "address": "0x6B4Fef015Ea5D2A23C5E5906b41f206c79E36316",
      "deployer": "0xc783df8a850f42e7F7e57013759C285caa701eB6"
    }
  },
  "BUSD": {
    "buidlerevm": {
      "address": "0x52d3b94181f8654db2530b0fEe1B19173f519C52",
      "deployer": "0xc783df8a850f42e7F7e57013759C285caa701eB6"
    },
    "localhost": {
      "address": "0x556f80053f02Ee04a4f13820AE7a30f787A7A630",
      "deployer": "0xc783df8a850f42e7F7e57013759C285caa701eB6"
    }
  },
  "USD": {
    "buidlerevm": {
      "address": "0xd15468525c35BDBC1eD8F2e09A00F8a173437f2f",
      "deployer": "0xc783df8a850f42e7F7e57013759C285caa701eB6"
    },
    "localhost": {
      "address": "0x222C21A948139f016EBbd1979250194049b28473",
      "deployer": "0xc783df8a850f42e7F7e57013759C285caa701eB6"
    }
  },
  "UNI_DAI_ETH": {
    "buidlerevm": {
      "address": "0x7e35Eaf7e8FBd7887ad538D4A38Df5BbD073814a",
      "deployer": "0xc783df8a850f42e7F7e57013759C285caa701eB6"
    },
    "localhost": {
      "address": "0xb0c6bAc77c65588a5c47d18545D3d265b0030B7e",
      "deployer": "0xc783df8a850f42e7F7e57013759C285caa701eB6"
    }
  },
  "UNI_USDC_ETH": {
    "buidlerevm": {
      "address": "0x5bcb88A0d20426e451332eE6C4324b0e663c50E0",
      "deployer": "0xc783df8a850f42e7F7e57013759C285caa701eB6"
    },
    "localhost": {
      "address": "0x9197B2985256CD8a0B41796ab5794D502012766c",
      "deployer": "0xc783df8a850f42e7F7e57013759C285caa701eB6"
    }
  },
  "UNI_SETH_ETH": {
    "buidlerevm": {
      "address": "0x3521eF8AaB0323004A6dD8b03CE890F4Ea3A13f5",
      "deployer": "0xc783df8a850f42e7F7e57013759C285caa701eB6"
    },
    "localhost": {
      "address": "0x89E72D113048277a670222d9bcACF4FA2c7b20A6",
      "deployer": "0xc783df8a850f42e7F7e57013759C285caa701eB6"
    }
  },
  "UNI_LINK_ETH": {
    "buidlerevm": {
      "address": "0x53369fd4680FfE3DfF39Fc6DDa9CfbfD43daeA2E",
      "deployer": "0xc783df8a850f42e7F7e57013759C285caa701eB6"
    },
    "localhost": {
      "address": "0x6f4689b37FCC44f24e8dE9Cf2B61f81E71fB9dc0",
      "deployer": "0xc783df8a850f42e7F7e57013759C285caa701eB6"
    }
  },
  "UNI_MKR_ETH": {
    "buidlerevm": {
      "address": "0xB00cC45B4a7d3e1FEE684cFc4417998A1c183e6d",
      "deployer": "0xc783df8a850f42e7F7e57013759C285caa701eB6"
    },
    "localhost": {
      "address": "0x77183A4B7c0375bA9A5090Ae68c32A5C567d77c6",
      "deployer": "0xc783df8a850f42e7F7e57013759C285caa701eB6"
    }
  },
  "UNI_LEND_ETH": {
    "buidlerevm": {
      "address": "0x58F132FBB86E21545A4Bace3C19f1C05d86d7A22",
      "deployer": "0xc783df8a850f42e7F7e57013759C285caa701eB6"
    },
    "localhost": {
      "address": "0x209bb253C2f894D3Cc53b9dC23d308Eb8593613A",
      "deployer": "0xc783df8a850f42e7F7e57013759C285caa701eB6"
    }
  },
  "AaveProtocolTestHelpers": {
    "buidlerevm": {
      "address": "0x2cfcA5785261fbC88EFFDd46fCFc04c22525F9e4"
    },
    "localhost": {
      "address": "0xc47cF1C70618CB94e6B1D218468D3E16AE35Fff4"
    }
  },
  "StableDebtToken": {
    "buidlerevm": {
      "address": "0xB660Fdd109a95718cB9d20E3A89EE6cE342aDcB6",
      "deployer": "0xc783df8a850f42e7F7e57013759C285caa701eB6"
    },
    "localhost": {
      "address": "0x3888B5ac0089C12cDF21DD8B0234029f80645324",
      "deployer": "0xc783df8a850f42e7F7e57013759C285caa701eB6"
    }
  },
  "VariableDebtToken": {
    "buidlerevm": {
      "address": "0x830bceA96E56DBC1F8578f75fBaC0AF16B32A07d",
      "deployer": "0xc783df8a850f42e7F7e57013759C285caa701eB6"
    },
    "localhost": {
      "address": "0xB76Ea4df0263F99daf33765541b1933AD5bB4410",
      "deployer": "0xc783df8a850f42e7F7e57013759C285caa701eB6"
    }
  },
  "AToken": {
    "localhost": {
      "address": "0x4d39D68f5a2A43E79e7B3A859014cc4233D0EEA1",
      "deployer": "0xc783df8a850f42e7F7e57013759C285caa701eB6"
    },
    "buidlerevm": {
      "address": "0xA0AB1cB92A4AF81f84dCd258155B5c25D247b54E",
      "deployer": "0xc783df8a850f42e7F7e57013759C285caa701eB6"
    }
  },
  "MockAToken": {
    "buidlerevm": {
      "address": "0x392E5355a0e88Bd394F717227c752670fb3a8020",
      "deployer": "0xc783df8a850f42e7F7e57013759C285caa701eB6"
    },
    "localhost": {
      "address": "0x5efEaaE02a5E2BdA1aDAc7aad29D9B4bFFDD90E8",
      "deployer": "0xc783df8a850f42e7F7e57013759C285caa701eB6"
    }
  },
  "WETH": {
    "buidlerevm": {
      "address": "0xf784709d2317D872237C4bC22f867d1BAe2913AB",
      "deployer": "0xc783df8a850f42e7F7e57013759C285caa701eB6"
    },
    "localhost": {
      "address": "0xd334C51Ad3167554876f19F9575394F1cfbc96AF",
      "deployer": "0xc783df8a850f42e7F7e57013759C285caa701eB6"
    }
  },
  "MockStableDebtToken": {
    "buidlerevm": {
      "address": "0x3b050AFb4ac4ACE646b31fF3639C1CD43aC31460",
      "deployer": "0xc783df8a850f42e7F7e57013759C285caa701eB6"
    },
    "localhost": {
      "address": "0x59A442D1DbAE607fD3cd97859dc14Ff400F7C2ed",
      "deployer": "0xc783df8a850f42e7F7e57013759C285caa701eB6"
    }
  },
  "MockVariableDebtToken": {
    "buidlerevm": {
      "address": "0xEBAB67ee3ef604D5c250A53b4b8fcbBC6ec3007C",
      "deployer": "0xc783df8a850f42e7F7e57013759C285caa701eB6"
    },
    "localhost": {
      "address": "0xE8F349DB32821021520BBe11b7927279BC3BEC6b",
      "deployer": "0xc783df8a850f42e7F7e57013759C285caa701eB6"
    }
  },
  "MockSwapAdapter": {
    "buidlerevm": {
      "address": "0xBEF0d4b9c089a5883741fC14cbA352055f35DDA2"
<<<<<<< HEAD
=======
    },
    "localhost": {
      "address": "0xcB70821E9dDE40dc23E973280991A8cdBFD4EC2c"
>>>>>>> 7794839f
    }
  }
}<|MERGE_RESOLUTION|>--- conflicted
+++ resolved
@@ -493,12 +493,6 @@
   "MockSwapAdapter": {
     "buidlerevm": {
       "address": "0xBEF0d4b9c089a5883741fC14cbA352055f35DDA2"
-<<<<<<< HEAD
-=======
-    },
-    "localhost": {
-      "address": "0xcB70821E9dDE40dc23E973280991A8cdBFD4EC2c"
->>>>>>> 7794839f
     }
   }
 }