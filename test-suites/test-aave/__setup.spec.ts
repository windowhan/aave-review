import rawBRE from 'hardhat';
import { MockContract } from 'ethereum-waffle';
import {
  insertContractAddressInDb,
  getEthersSigners,
  registerContractInJsonDb,
  getEthersSignersAddresses,
} from '../../helpers/contracts-helpers';
import {
  deployLendingPoolAddressesProvider,
  deployMintableERC20,
  deployLendingPoolAddressesProviderRegistry,
  deployLendingPoolConfigurator,
  deployLendingPool,
  deployPriceOracle,
  deployAaveOracle,
  deployLendingPoolCollateralManager,
  deployMockFlashLoanReceiver,
  deployWalletBalancerProvider,
  deployAaveProtocolDataProvider,
  deployLendingRateOracle,
  deployStableAndVariableTokensHelper,
  deployATokensAndRatesHelper,
  deployWETHGateway,
  deployWETHMocked,
  deployMockUniswapRouter,
  deployUniswapLiquiditySwapAdapter,
  deployUniswapRepayAdapter,
  deployFlashLiquidationAdapter,
  authorizeWETHGateway,
} from '../../helpers/contracts-deployments';
import { eEthereumNetwork } from '../../helpers/types';
import { Signer } from 'ethers';
import { TokenContractId, eContractid, tEthereumAddress, AavePools } from '../../helpers/types';
import { MintableERC20 } from '../../types/MintableERC20';
import {
  ConfigNames,
  getReservesConfigByPool,
  getTreasuryAddress,
  loadPoolConfig,
} from '../../helpers/configuration';
import { initializeMakeSuite } from './helpers/make-suite';

import {
  setInitialAssetPricesInOracle,
  deployAllMockAggregators,
  setInitialMarketRatesInRatesOracleByHelper,
} from '../../helpers/oracles-helpers';
import { DRE, waitForTx } from '../../helpers/misc-utils';
import { initReservesByHelper, configureReservesByHelper } from '../../helpers/init-helpers';
import AaveConfig from '../../markets/aave';
import { ZERO_ADDRESS } from '../../helpers/constants';
import {
  getLendingPool,
  getLendingPoolConfiguratorProxy,
  getPairsTokenAggregator,
} from '../../helpers/contracts-getters';
import { WETH9Mocked } from '../../types/WETH9Mocked';

const MOCK_USD_PRICE_IN_WEI = AaveConfig.ProtocolGlobalParams.MockUsdPriceInWei;
const ALL_ASSETS_INITIAL_PRICES = AaveConfig.Mocks.AllAssetsInitialPrices;
const USD_ADDRESS = AaveConfig.ProtocolGlobalParams.UsdAddress;
const MOCK_CHAINLINK_AGGREGATORS_PRICES = AaveConfig.Mocks.AllAssetsInitialPrices;
const LENDING_RATE_ORACLE_RATES_COMMON = AaveConfig.LendingRateOracleRatesCommon;

const deployAllMockTokens = async (deployer: Signer) => {
  const tokens: { [symbol: string]: MockContract | MintableERC20 | WETH9Mocked } = {};

  const protoConfigData = getReservesConfigByPool(AavePools.proto);

  for (const tokenSymbol of Object.keys(TokenContractId)) {
    if (tokenSymbol === 'WETH') {
      tokens[tokenSymbol] = await deployWETHMocked();
      await registerContractInJsonDb(tokenSymbol.toUpperCase(), tokens[tokenSymbol]);
      continue;
    }
    let decimals = 18;

    let configData = (<any>protoConfigData)[tokenSymbol];

    if (!configData) {
      decimals = 18;
    }

    tokens[tokenSymbol] = await deployMintableERC20([
      tokenSymbol,
      tokenSymbol,
      configData ? configData.reserveDecimals : 18,
    ]);
    await registerContractInJsonDb(tokenSymbol.toUpperCase(), tokens[tokenSymbol]);
  }

  return tokens;
};

const buildTestEnv = async (deployer: Signer, secondaryWallet: Signer) => {
  console.time('setup');
  const aaveAdmin = await deployer.getAddress();

  const mockTokens = await deployAllMockTokens(deployer);
  console.log('Deployed mocks');
  const addressesProvider = await deployLendingPoolAddressesProvider(AaveConfig.MarketId);
  await waitForTx(await addressesProvider.setPoolAdmin(aaveAdmin));

  //setting users[1] as emergency admin, which is in position 2 in the DRE addresses list
<<<<<<< HEAD
  //     .. users[2] as risk admin ..                position 3
  const addressList: string[] = await Promise.all(
    (await DRE.ethers.getSigners()).map((signer) => signer.getAddress())
  );
=======
  const addressList = await getEthersSignersAddresses();
>>>>>>> 6b24f7dc

  await waitForTx(await addressesProvider.setEmergencyAdmin(addressList[2]));

  const addressesProviderRegistry = await deployLendingPoolAddressesProviderRegistry();
  await waitForTx(
    await addressesProviderRegistry.registerAddressesProvider(addressesProvider.address, 1)
  );

  const lendingPoolImpl = await deployLendingPool();

  await waitForTx(await addressesProvider.setLendingPoolImpl(lendingPoolImpl.address));

  const lendingPoolAddress = await addressesProvider.getLendingPool();
  const lendingPoolProxy = await getLendingPool(lendingPoolAddress);

  await insertContractAddressInDb(eContractid.LendingPool, lendingPoolProxy.address);

  const lendingPoolConfiguratorImpl = await deployLendingPoolConfigurator();
  await waitForTx(
    await addressesProvider.setLendingPoolConfiguratorImpl(lendingPoolConfiguratorImpl.address)
  );
  const lendingPoolConfiguratorProxy = await getLendingPoolConfiguratorProxy(
    await addressesProvider.getLendingPoolConfigurator()
  );
  await waitForTx(await lendingPoolConfiguratorProxy.registerRiskAdmin(addressList[3]));
  await insertContractAddressInDb(
    eContractid.LendingPoolConfigurator,
    lendingPoolConfiguratorProxy.address
  );

  // Deploy deployment helpers
  await deployStableAndVariableTokensHelper([lendingPoolProxy.address, addressesProvider.address]);
  await deployATokensAndRatesHelper([
    lendingPoolProxy.address,
    addressesProvider.address,
    lendingPoolConfiguratorProxy.address,
  ]);

  const fallbackOracle = await deployPriceOracle();
  await waitForTx(await fallbackOracle.setEthUsdPrice(MOCK_USD_PRICE_IN_WEI));
  await setInitialAssetPricesInOracle(
    ALL_ASSETS_INITIAL_PRICES,
    {
      WETH: mockTokens.WETH.address,
      DAI: mockTokens.DAI.address,
      TUSD: mockTokens.TUSD.address,
      USDC: mockTokens.USDC.address,
      USDT: mockTokens.USDT.address,
      SUSD: mockTokens.SUSD.address,
      AAVE: mockTokens.AAVE.address,
      BAT: mockTokens.BAT.address,
      MKR: mockTokens.MKR.address,
      LINK: mockTokens.LINK.address,
      KNC: mockTokens.KNC.address,
      WBTC: mockTokens.WBTC.address,
      MANA: mockTokens.MANA.address,
      ZRX: mockTokens.ZRX.address,
      SNX: mockTokens.SNX.address,
      BUSD: mockTokens.BUSD.address,
      YFI: mockTokens.BUSD.address,
      REN: mockTokens.REN.address,
      UNI: mockTokens.UNI.address,
      ENJ: mockTokens.ENJ.address,
      // DAI: mockTokens.LpDAI.address,
      // USDC: mockTokens.LpUSDC.address,
      // USDT: mockTokens.LpUSDT.address,
      // WBTC: mockTokens.LpWBTC.address,
      // WETH: mockTokens.LpWETH.address,
      UniDAIWETH: mockTokens.UniDAIWETH.address,
      UniWBTCWETH: mockTokens.UniWBTCWETH.address,
      UniAAVEWETH: mockTokens.UniAAVEWETH.address,
      UniBATWETH: mockTokens.UniBATWETH.address,
      UniDAIUSDC: mockTokens.UniDAIUSDC.address,
      UniCRVWETH: mockTokens.UniCRVWETH.address,
      UniLINKWETH: mockTokens.UniLINKWETH.address,
      UniMKRWETH: mockTokens.UniMKRWETH.address,
      UniRENWETH: mockTokens.UniRENWETH.address,
      UniSNXWETH: mockTokens.UniSNXWETH.address,
      UniUNIWETH: mockTokens.UniUNIWETH.address,
      UniUSDCWETH: mockTokens.UniUSDCWETH.address,
      UniWBTCUSDC: mockTokens.UniWBTCUSDC.address,
      UniYFIWETH: mockTokens.UniYFIWETH.address,
      BptWBTCWETH: mockTokens.BptWBTCWETH.address,
      BptBALWETH: mockTokens.BptBALWETH.address,
      WMATIC: mockTokens.WMATIC.address,
      USD: USD_ADDRESS,
      STAKE: mockTokens.STAKE.address,
      xSUSHI: mockTokens.xSUSHI.address,
    },
    fallbackOracle
  );

  const mockAggregators = await deployAllMockAggregators(MOCK_CHAINLINK_AGGREGATORS_PRICES);
  console.log('Mock aggs deployed');
  const allTokenAddresses = Object.entries(mockTokens).reduce(
    (accum: { [tokenSymbol: string]: tEthereumAddress }, [tokenSymbol, tokenContract]) => ({
      ...accum,
      [tokenSymbol]: tokenContract.address,
    }),
    {}
  );
  const allAggregatorsAddresses = Object.entries(mockAggregators).reduce(
    (accum: { [tokenSymbol: string]: tEthereumAddress }, [tokenSymbol, aggregator]) => ({
      ...accum,
      [tokenSymbol]: aggregator.address,
    }),
    {}
  );

  const [tokens, aggregators] = getPairsTokenAggregator(allTokenAddresses, allAggregatorsAddresses);

  await deployAaveOracle([tokens, aggregators, fallbackOracle.address, mockTokens.WETH.address]);
  await waitForTx(await addressesProvider.setPriceOracle(fallbackOracle.address));

  const lendingRateOracle = await deployLendingRateOracle();
  await waitForTx(await addressesProvider.setLendingRateOracle(lendingRateOracle.address));

  const { USD, ...tokensAddressesWithoutUsd } = allTokenAddresses;
  const allReservesAddresses = {
    ...tokensAddressesWithoutUsd,
  };
  await setInitialMarketRatesInRatesOracleByHelper(
    LENDING_RATE_ORACLE_RATES_COMMON,
    allReservesAddresses,
    lendingRateOracle,
    aaveAdmin
  );

  const reservesParams = getReservesConfigByPool(AavePools.proto);

  const testHelpers = await deployAaveProtocolDataProvider(addressesProvider.address);

  await insertContractAddressInDb(eContractid.AaveProtocolDataProvider, testHelpers.address);
  const admin = await deployer.getAddress();

  console.log('Initialize configuration');

  const config = loadPoolConfig(ConfigNames.Aave);

  const {
    ATokenNamePrefix,
    StableDebtTokenNamePrefix,
    VariableDebtTokenNamePrefix,
    SymbolPrefix,
  } = config;
  const treasuryAddress = await getTreasuryAddress(config);

  await initReservesByHelper(
    reservesParams,
    allReservesAddresses,
    ATokenNamePrefix,
    StableDebtTokenNamePrefix,
    VariableDebtTokenNamePrefix,
    SymbolPrefix,
    admin,
    treasuryAddress,
    ZERO_ADDRESS,
    false
  );

  await configureReservesByHelper(reservesParams, allReservesAddresses, testHelpers, admin);

  const collateralManager = await deployLendingPoolCollateralManager();
  await waitForTx(
    await addressesProvider.setLendingPoolCollateralManager(collateralManager.address)
  );
  await deployMockFlashLoanReceiver(addressesProvider.address);

  const mockUniswapRouter = await deployMockUniswapRouter();

  const adapterParams: [string, string, string] = [
    addressesProvider.address,
    mockUniswapRouter.address,
    mockTokens.WETH.address,
  ];

  await deployUniswapLiquiditySwapAdapter(adapterParams);
  await deployUniswapRepayAdapter(adapterParams);
  await deployFlashLiquidationAdapter(adapterParams);

  await deployWalletBalancerProvider();

  const gateWay = await deployWETHGateway([mockTokens.WETH.address]);
  await authorizeWETHGateway(gateWay.address, lendingPoolAddress);

  console.timeEnd('setup');
};

before(async () => {
  await rawBRE.run('set-DRE');
  const [deployer, secondaryWallet] = await getEthersSigners();
  const FORK = process.env.FORK;

  if (FORK) {
    await rawBRE.run('aave:mainnet');
  } else {
    console.log('-> Deploying test environment...');
    await buildTestEnv(deployer, secondaryWallet);
  }

  await initializeMakeSuite();
  console.log('\n***************');
  console.log('Setup and snapshot finished');
  console.log('***************\n');
});<|MERGE_RESOLUTION|>--- conflicted
+++ resolved
@@ -103,14 +103,7 @@
   await waitForTx(await addressesProvider.setPoolAdmin(aaveAdmin));
 
   //setting users[1] as emergency admin, which is in position 2 in the DRE addresses list
-<<<<<<< HEAD
-  //     .. users[2] as risk admin ..                position 3
-  const addressList: string[] = await Promise.all(
-    (await DRE.ethers.getSigners()).map((signer) => signer.getAddress())
-  );
-=======
   const addressList = await getEthersSignersAddresses();
->>>>>>> 6b24f7dc
 
   await waitForTx(await addressesProvider.setEmergencyAdmin(addressList[2]));
 
