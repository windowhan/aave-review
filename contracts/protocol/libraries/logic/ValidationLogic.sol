--- conflicted
+++ resolved
@@ -40,31 +40,20 @@
    * @param reserve The reserve object on which the user is depositing
    * @param amount The amount to be deposited
    */
-<<<<<<< HEAD
-  function validateDeposit(DataTypes.ReserveData storage reserve, uint256 amount) external view {
-    (bool isActive, bool isFrozen, , , bool isPaused) = reserve.configuration.getFlags();
-=======
   function validateDeposit(DataTypes.ReserveData storage reserve, uint256 amount) internal view {
     DataTypes.ReserveConfigurationMap memory reserveConfiguration = reserve.configuration;
     (bool isActive, bool isFrozen, , , bool isPaused) = reserveConfiguration.getFlagsMemory();
     (, , , uint256 reserveDecimals, ) = reserveConfiguration.getParamsMemory();
     uint256 supplyCap = reserveConfiguration.getSupplyCapMemory();
->>>>>>> 6b24f7dc
 
     require(amount != 0, Errors.VL_INVALID_AMOUNT);
     require(isActive, Errors.VL_NO_ACTIVE_RESERVE);
     require(!isPaused, Errors.VL_RESERVE_PAUSED);
     require(!isFrozen, Errors.VL_RESERVE_FROZEN);
     require(
-<<<<<<< HEAD
-      IERC20(reserve.aTokenAddress).totalSupply().add(amount).div(
-        10**reserve.configuration.getDecimals()
-      ) < reserve.configuration.getSupplyCap(),
-=======
       supplyCap == 0 ||
         IERC20(reserve.aTokenAddress).totalSupply().add(amount).div(10**reserveDecimals) <
         supplyCap,
->>>>>>> 6b24f7dc
       Errors.VL_SUPPLY_CAP_EXCEEDED
     );
   }
@@ -138,23 +127,16 @@
   ) external view {
     ValidateBorrowLocalVars memory vars;
 
-<<<<<<< HEAD
-=======
     DataTypes.ReserveConfigurationMap memory reserveConfiguration = reserve.configuration;
     (, , , vars.reserveDecimals, ) = reserveConfiguration.getParamsMemory();
 
->>>>>>> 6b24f7dc
     (
       vars.isActive,
       vars.isFrozen,
       vars.borrowingEnabled,
       vars.stableRateBorrowingEnabled,
       vars.isPaused
-<<<<<<< HEAD
-    ) = reserve.configuration.getFlags();
-=======
     ) = reserveConfiguration.getFlagsMemory();
->>>>>>> 6b24f7dc
 
     require(vars.isActive, Errors.VL_NO_ACTIVE_RESERVE);
     require(!vars.isPaused, Errors.VL_RESERVE_PAUSED);
@@ -170,19 +152,6 @@
       Errors.VL_INVALID_INTEREST_RATE_MODE_SELECTED
     );
 
-<<<<<<< HEAD
-    (vars.totalSupplyStableDebt, ) = IStableDebtToken(reserve.stableDebtTokenAddress)
-      .getTotalSupplyAndAvgRate();
-
-    vars.totalSupplyVariableDebt = IVariableDebtToken(reserve.variableDebtTokenAddress)
-      .scaledTotalSupply()
-      .rayMul(reserve.variableBorrowIndex);
-
-    require(
-      vars.totalSupplyStableDebt.add(vars.totalSupplyVariableDebt).add(amount).div(
-        10**reserve.configuration.getDecimals()
-      ) < reserve.configuration.getBorrowCap(),
-=======
     vars.totalSupplyStableDebt = IERC20(reserve.stableDebtTokenAddress).totalSupply();
     vars.borrowCap = reserveConfiguration.getBorrowCapMemory();
     vars.totalSupplyVariableDebt = IERC20(reserve.variableDebtTokenAddress).totalSupply();
@@ -193,7 +162,6 @@
           10**vars.reserveDecimals
         ) <
         vars.borrowCap,
->>>>>>> 6b24f7dc
       Errors.VL_BORROW_CAP_EXCEEDED
     );
 
