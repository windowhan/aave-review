// SPDX-License-Identifier: agpl-3.0
pragma solidity 0.6.12;
pragma experimental ABIEncoderV2;

import {SafeMath} from '../../dependencies/openzeppelin/contracts/SafeMath.sol';
import {IERC20} from '../../dependencies/openzeppelin/contracts/IERC20.sol';
import {IERC20WithPermit} from '../../interfaces/IERC20WithPermit.sol';
import {SafeERC20} from '../../dependencies/openzeppelin/contracts/SafeERC20.sol';
import {Address} from '../../dependencies/openzeppelin/contracts/Address.sol';
import {ILendingPoolAddressesProvider} from '../../interfaces/ILendingPoolAddressesProvider.sol';
import {IAToken} from '../../interfaces/IAToken.sol';
import {IVariableDebtToken} from '../../interfaces/IVariableDebtToken.sol';
import {IFlashLoanReceiver} from '../../flashloan/interfaces/IFlashLoanReceiver.sol';
import {IPriceOracleGetter} from '../../interfaces/IPriceOracleGetter.sol';
import {IStableDebtToken} from '../../interfaces/IStableDebtToken.sol';
import {ILendingPool} from '../../interfaces/ILendingPool.sol';
import {VersionedInitializable} from '../libraries/aave-upgradeability/VersionedInitializable.sol';
import {Helpers} from '../libraries/helpers/Helpers.sol';
import {Errors} from '../libraries/helpers/Errors.sol';
import {WadRayMath} from '../libraries/math/WadRayMath.sol';
import {PercentageMath} from '../libraries/math/PercentageMath.sol';
import {ReserveLogic} from '../libraries/logic/ReserveLogic.sol';
import {GenericLogic} from '../libraries/logic/GenericLogic.sol';
import {ValidationLogic} from '../libraries/logic/ValidationLogic.sol';
import {ReserveConfiguration} from '../libraries/configuration/ReserveConfiguration.sol';
import {UserConfiguration} from '../libraries/configuration/UserConfiguration.sol';
import {DataTypes} from '../libraries/types/DataTypes.sol';
import {LendingPoolStorage} from './LendingPoolStorage.sol';
import {CachingHelper} from '../libraries/helpers/CachingHelper.sol';

/**
 * @title LendingPool contract
 * @dev Main point of interaction with an Aave protocol's market
 * - Users can:
 *   # Deposit
 *   # Withdraw
 *   # Borrow
 *   # Repay
 *   # Swap their loans between variable and stable rate
 *   # Enable/disable their deposits as collateral rebalance stable rate borrow positions
 *   # Liquidate positions
 *   # Execute Flash Loans
 * - To be covered by a proxy contract, owned by the LendingPoolAddressesProvider of the specific market
 * - All admin functions are callable by the LendingPoolConfigurator contract defined also in the
 *   LendingPoolAddressesProvider
 * @author Aave
 **/
contract LendingPool is VersionedInitializable, ILendingPool, LendingPoolStorage {
  using SafeMath for uint256;
  using WadRayMath for uint256;
  using PercentageMath for uint256;
  using SafeERC20 for IERC20;

  uint256 public constant LENDINGPOOL_REVISION = 0x2;

  modifier whenNotPaused() {
    _whenNotPaused();
    _;
  }

  modifier onlyLendingPoolConfigurator() {
    _onlyLendingPoolConfigurator();
    _;
  }

  function _whenNotPaused() internal view {
    require(!_paused, Errors.LP_IS_PAUSED);
  }

  function _onlyLendingPoolConfigurator() internal view {
    require(
      _addressesProvider.getLendingPoolConfigurator() == msg.sender,
      Errors.LP_CALLER_NOT_LENDING_POOL_CONFIGURATOR
    );
  }

  function getRevision() internal pure override returns (uint256) {
    return LENDINGPOOL_REVISION;
  }

  /**
   * @dev Function is invoked by the proxy contract when the LendingPool contract is added to the
   * LendingPoolAddressesProvider of the market.
   * - Caching the address of the LendingPoolAddressesProvider in order to reduce gas consumption
   *   on subsequent operations
   * @param provider The address of the LendingPoolAddressesProvider
   **/
  function initialize(ILendingPoolAddressesProvider provider) public initializer {
    _addressesProvider = provider;
    _maxStableRateBorrowSizePercent = 2500;
    _flashLoanPremiumTotal = 9;
    _maxNumberOfReserves = 128;
  }

  /**
   * @dev Deposits an `amount` of underlying asset into the reserve, receiving in return overlying aTokens.
   * - E.g. User deposits 100 USDC and gets in return 100 aUSDC
   * @param asset The address of the underlying asset to deposit
   * @param amount The amount to be deposited
   * @param onBehalfOf The address that will receive the aTokens, same as msg.sender if the user
   *   wants to receive them on his own wallet, or a different address if the beneficiary of aTokens
   *   is a different wallet
   * @param referralCode Code used to register the integrator originating the operation, for potential rewards.
   *   0 if the action is executed directly by the user, without any middle-man
   **/
  function deposit(
    address asset,
    uint256 amount,
    address onBehalfOf,
    uint16 referralCode
  ) external override whenNotPaused {
    _executeDeposit(asset, amount, onBehalfOf, referralCode);
  }

  /**
   * @notice Deposit with transfer approval of asset to be deposited done via permit function
   * see: https://eips.ethereum.org/EIPS/eip-2612 and https://eips.ethereum.org/EIPS/eip-713
   * @param asset The address of the underlying asset to deposit
   * @param amount The amount to be deposited
   * @param onBehalfOf The address that will receive the aTokens, same as msg.sender if the user
   *   wants to receive them on his own wallet, or a different address if the beneficiary of aTokens
   *   is a different wallet
   * @param referralCode Code used to register the integrator originating the operation, for potential rewards.
   *   0 if the action is executed directly by the user, without any middle-man
   * @param deadline validity deadline of permit and so depositWithPermit signature
   * @param permitV V parameter of ERC712 permit sig
   * @param permitR R parameter of ERC712 permit sig
   * @param permitS S parameter of ERC712 permit sig
   **/
  function depositWithPermit(
    address asset,
    uint256 amount,
    address onBehalfOf,
    uint16 referralCode,
    uint256 deadline,
    uint8 permitV,
    bytes32 permitR,
    bytes32 permitS
  ) external override {
    IERC20WithPermit(asset).permit(
      msg.sender,
      address(this),
      amount,
      deadline,
      permitV,
      permitR,
      permitS
    );
    _executeDeposit(asset, amount, onBehalfOf, referralCode);
  }

  /**
   * @dev Withdraws an `amount` of underlying asset from the reserve, burning the equivalent aTokens owned
   * E.g. User has 100 aUSDC, calls withdraw() and receives 100 USDC, burning the 100 aUSDC
   * @param asset The address of the underlying asset to withdraw
   * @param amount The underlying amount to be withdrawn
   *   - Send the value type(uint256).max in order to withdraw the whole aToken balance
   * @param to Address that will receive the underlying, same as msg.sender if the user
   *   wants to receive it on his own wallet, or a different address if the beneficiary is a
   *   different wallet
   * @return The final amount withdrawn
   **/
  function withdraw(
    address asset,
    uint256 amount,
    address to
  ) external override whenNotPaused returns (uint256) {
    return _executeWithdraw(asset, amount, to);
  }

  /**
   * @dev Allows users to borrow a specific `amount` of the reserve underlying asset, provided that the borrower
   * already deposited enough collateral, or he was given enough allowance by a credit delegator on the
   * corresponding debt token (StableDebtToken or VariableDebtToken)
   * - E.g. User borrows 100 USDC passing as `onBehalfOf` his own address, receiving the 100 USDC in his wallet
   *   and 100 stable/variable debt tokens, depending on the `interestRateMode`
   * @param asset The address of the underlying asset to borrow
   * @param amount The amount to be borrowed
   * @param interestRateMode The interest rate mode at which the user wants to borrow: 1 for Stable, 2 for Variable
   * @param referralCode Code used to register the integrator originating the operation, for potential rewards.
   *   0 if the action is executed directly by the user, without any middle-man
   * @param onBehalfOf Address of the user who will receive the debt. Should be the address of the borrower itself
   * calling the function if he wants to borrow against his own collateral, or the address of the credit delegator
   * if he has been given credit delegation allowance
   **/
  function borrow(
    address asset,
    uint256 amount,
    uint256 interestRateMode,
    uint16 referralCode,
    address onBehalfOf
  ) external override whenNotPaused {
    DataTypes.ReserveData storage reserve = _reserves[asset];
    _executeBorrow(
      ExecuteBorrowParams(
        asset,
        msg.sender,
        onBehalfOf,
        amount,
        interestRateMode,
        referralCode,
        true
      )
    );
  }

  /**
   * @notice Repays a borrowed `amount` on a specific reserve, burning the equivalent debt tokens owned
   * - E.g. User repays 100 USDC, burning 100 variable/stable debt tokens of the `onBehalfOf` address
   * @param asset The address of the borrowed underlying asset previously borrowed
   * @param amount The amount to repay
   * - Send the value type(uint256).max in order to repay the whole debt for `asset` on the specific `debtMode`
   * @param rateMode The interest rate mode at of the debt the user wants to repay: 1 for Stable, 2 for Variable
   * @param onBehalfOf Address of the user who will get his debt reduced/removed. Should be the address of the
   * user calling the function if he wants to reduce/remove his own debt, or the address of any other
   * other borrower whose debt should be removed
   * @return The final amount repaid
   **/
  function repay(
    address asset,
    uint256 amount,
    uint256 rateMode,
    address onBehalfOf
  ) external override whenNotPaused returns (uint256) {
    return _executeRepay(asset, amount, rateMode, onBehalfOf);
  }

  /**
   * @notice Repay with transfer approval of asset to be repaid done via permit function
   * see: https://eips.ethereum.org/EIPS/eip-2612 and https://eips.ethereum.org/EIPS/eip-713
   * @param asset The address of the borrowed underlying asset previously borrowed
   * @param amount The amount to repay
   * - Send the value type(uint256).max in order to repay the whole debt for `asset` on the specific `debtMode`
   * @param rateMode The interest rate mode at of the debt the user wants to repay: 1 for Stable, 2 for Variable
   * @param onBehalfOf Address of the user who will get his debt reduced/removed. Should be the address of the
   * user calling the function if he wants to reduce/remove his own debt, or the address of any other
   * other borrower whose debt should be removed
   * @param deadline validity deadline of permit and so depositWithPermit signature
   * @param permitV V parameter of ERC712 permit sig
   * @param permitR R parameter of ERC712 permit sig
   * @param permitS S parameter of ERC712 permit sig
   * @return The final amount repaid
   **/
  function repayWithPermit(
    address asset,
    uint256 amount,
    uint256 rateMode,
    address onBehalfOf,
    uint256 deadline,
    uint8 permitV,
    bytes32 permitR,
    bytes32 permitS
  ) external override returns (uint256) {
    IERC20WithPermit(asset).permit(
      msg.sender,
      address(this),
      amount,
      deadline,
      permitV,
      permitR,
      permitS
    );
    return _executeRepay(asset, amount, rateMode, onBehalfOf);
  }

  /**
   * @dev Allows a borrower to swap his debt between stable and variable mode, or viceversa
   * @param asset The address of the underlying asset borrowed
   * @param rateMode The rate mode that the user wants to swap to
   **/
  function swapBorrowRateMode(address asset, uint256 rateMode) external override whenNotPaused {
    DataTypes.ReserveData storage reserve = _reserves[asset];
    CachingHelper.CachedData memory cachedData = CachingHelper.fetchData(reserve);

    (uint256 stableDebt, uint256 variableDebt) = Helpers.getUserCurrentDebt(msg.sender, reserve);

    DataTypes.InterestRateMode interestRateMode = DataTypes.InterestRateMode(rateMode);

    ValidationLogic.validateSwapRateMode(
      reserve,
      _usersConfig[msg.sender],
      stableDebt,
      variableDebt,
      interestRateMode
    );

    reserve.updateState(cachedData);

    if (interestRateMode == DataTypes.InterestRateMode.STABLE) {
      IStableDebtToken(cachedData.stableDebtTokenAddress).burn(msg.sender, stableDebt);

      cachedData.newPrincipalStableDebt = cachedData.newTotalStableDebt = cachedData
        .oldTotalStableDebt
        .sub(stableDebt);

      IVariableDebtToken(cachedData.variableDebtTokenAddress).mint(
        msg.sender,
        msg.sender,
        stableDebt,
        cachedData.newVariableBorrowIndex
      );
      cachedData.newScaledVariableDebt = cachedData.oldScaledVariableDebt.add(
        stableDebt.rayDiv(cachedData.newVariableBorrowIndex)
      );
    } else {
      IVariableDebtToken(cachedData.variableDebtTokenAddress).burn(
        msg.sender,
        variableDebt,
        cachedData.newVariableBorrowIndex
      );
      cachedData.newScaledVariableDebt = cachedData.oldScaledVariableDebt.sub(
        variableDebt.rayDiv(cachedData.newVariableBorrowIndex)
      );

      IStableDebtToken(cachedData.stableDebtTokenAddress).mint(
        msg.sender,
        msg.sender,
        variableDebt,
        reserve.currentStableBorrowRate
      );

      cachedData.newPrincipalStableDebt = cachedData.newTotalStableDebt = cachedData
        .oldTotalStableDebt
        .add(stableDebt);
    }

    reserve.updateInterestRates(cachedData, asset, 0, 0);

    emit Swap(asset, msg.sender, rateMode);
  }

  /**
   * @dev Rebalances the stable interest rate of a user to the current stable rate defined on the reserve.
   * - Users can be rebalanced if the following conditions are satisfied:
   *     1. Usage ratio is above 95%
   *     2. the current deposit APY is below REBALANCE_UP_THRESHOLD * maxVariableBorrowRate, which means that too much has been
   *        borrowed at a stable rate and depositors are not earning enough
   * @param asset The address of the underlying asset borrowed
   * @param user The address of the user to be rebalanced
   **/
  function rebalanceStableBorrowRate(address asset, address user) external override whenNotPaused {
    DataTypes.ReserveData storage reserve = _reserves[asset];
    CachingHelper.CachedData memory cachedData = CachingHelper.fetchData(reserve);

    IERC20 stableDebtToken = IERC20(cachedData.stableDebtTokenAddress);
    IERC20 variableDebtToken = IERC20(cachedData.variableDebtTokenAddress);
    uint256 stableDebt = IERC20(stableDebtToken).balanceOf(user);

    ValidationLogic.validateRebalanceStableBorrowRate(
      reserve,
      asset,
      stableDebtToken,
      variableDebtToken,
      cachedData.aTokenAddress
    );

    reserve.updateState(cachedData);

    IStableDebtToken(address(stableDebtToken)).burn(user, stableDebt);
    IStableDebtToken(address(stableDebtToken)).mint(
      user,
      user,
      stableDebt,
      reserve.currentStableBorrowRate
    );

    reserve.updateInterestRates(cachedData, asset, 0, 0);

    emit RebalanceStableBorrowRate(asset, user);
  }

  /**
   * @dev Allows depositors to enable/disable a specific deposited asset as collateral
   * @param asset The address of the underlying asset deposited
   * @param useAsCollateral `true` if the user wants to use the deposit as collateral, `false` otherwise
   **/
  function setUserUseReserveAsCollateral(address asset, bool useAsCollateral)
    external
    override
    whenNotPaused
  {
    DataTypes.ReserveData storage reserve = _reserves[asset];

    ValidationLogic.validateSetUseReserveAsCollateral(reserve);

    _usersConfig[msg.sender].setUsingAsCollateral(reserve.id, useAsCollateral);

    if (useAsCollateral) {
      emit ReserveUsedAsCollateralEnabled(asset, msg.sender);
    } else {
      ValidationLogic.validateHealthFactor(
        msg.sender,
        _reserves,
        _usersConfig[msg.sender],
        _reservesList,
        _reservesCount,
        _addressesProvider.getPriceOracle()
      );

      emit ReserveUsedAsCollateralDisabled(asset, msg.sender);
    }
  }

  /**
   * @dev Function to liquidate a non-healthy position collateral-wise, with Health Factor below 1
   * - The caller (liquidator) covers `debtToCover` amount of debt of the user getting liquidated, and receives
   *   a proportionally amount of the `collateralAsset` plus a bonus to cover market risk
   * @param collateralAsset The address of the underlying asset used as collateral, to receive as result of the liquidation
   * @param debtAsset The address of the underlying borrowed asset to be repaid with the liquidation
   * @param user The address of the borrower getting liquidated
   * @param debtToCover The debt amount of borrowed `asset` the liquidator wants to cover
   * @param receiveAToken `true` if the liquidators wants to receive the collateral aTokens, `false` if he wants
   * to receive the underlying collateral asset directly
   **/
  function liquidationCall(
    address collateralAsset,
    address debtAsset,
    address user,
    uint256 debtToCover,
    bool receiveAToken
  ) external override whenNotPaused {
    address collateralManager = _addressesProvider.getLendingPoolCollateralManager();

    //solium-disable-next-line
    (bool success, bytes memory result) =
      collateralManager.delegatecall(
        abi.encodeWithSignature(
          'liquidationCall(address,address,address,uint256,bool)',
          collateralAsset,
          debtAsset,
          user,
          debtToCover,
          receiveAToken
        )
      );

    require(success, Errors.LP_LIQUIDATION_CALL_FAILED);

    (uint256 returnCode, string memory returnMessage) = abi.decode(result, (uint256, string));

    require(returnCode == 0, string(abi.encodePacked(returnMessage)));
  }

  struct FlashLoanLocalVars {
    IFlashLoanReceiver receiver;
    address oracle;
    uint256 i;
    address currentAsset;
    address currentATokenAddress;
    uint256 currentAmount;
    uint256 currentPremium;
    uint256 currentAmountPlusPremium;
    address debtToken;
<<<<<<< HEAD
    address[] aTokenAddresses;
    uint256[] premiums;
=======
    uint256 flashloanPremiumTotal;
>>>>>>> 8926371a
  }

  /**
   * @dev Allows smartcontracts to access the liquidity of the pool within one transaction,
   * as long as the amount taken plus a fee is returned.
   * IMPORTANT There are security concerns for developers of flashloan receiver contracts that must be kept into consideration.
   * For further details please visit https://developers.aave.com
   * @param receiverAddress The address of the contract receiving the funds, implementing the IFlashLoanReceiver interface
   * @param assets The addresses of the assets being flash-borrowed
   * @param amounts The amounts amounts being flash-borrowed
   * @param modes Types of the debt to open if the flash loan is not returned:
   *   0 -> Don't open any debt, just revert if funds can't be transferred from the receiver
   *   1 -> Open debt at stable rate for the value of the amount flash-borrowed to the `onBehalfOf` address
   *   2 -> Open debt at variable rate for the value of the amount flash-borrowed to the `onBehalfOf` address
   * @param onBehalfOf The address  that will receive the debt in the case of using on `modes` 1 or 2
   * @param params Variadic packed params to pass to the receiver as extra information
   * @param referralCode Code used to register the integrator originating the operation, for potential rewards.
   *   0 if the action is executed directly by the user, without any middle-man
   **/
  function flashLoan(
    address receiverAddress,
    address[] calldata assets,
    uint256[] calldata amounts,
    uint256[] calldata modes,
    address onBehalfOf,
    bytes calldata params,
    uint16 referralCode
  ) external override whenNotPaused {
    FlashLoanLocalVars memory vars;

    vars.aTokenAddresses = new address[](assets.length);
    vars.premiums = new uint256[](assets.length);

<<<<<<< HEAD
    ValidationLogic.validateFlashloan(assets, amounts, _reserves);

=======
    address[] memory aTokenAddresses = new address[](assets.length);
    uint256[] memory premiums = new uint256[](assets.length);
>>>>>>> 8926371a
    vars.receiver = IFlashLoanReceiver(receiverAddress);
    vars.flashloanPremiumTotal = _authorizedFlashBorrowers[msg.sender] ? 0 : _flashLoanPremiumTotal;

    for (vars.i = 0; vars.i < assets.length; vars.i++) {
      vars.aTokenAddresses[vars.i] = _reserves[assets[vars.i]].aTokenAddress;

<<<<<<< HEAD
      vars.premiums[vars.i] = amounts[vars.i].mul(_flashLoanPremiumTotal).div(10000);
=======
      premiums[vars.i] = amounts[vars.i].percentMul(vars.flashloanPremiumTotal);
>>>>>>> 8926371a

      IAToken(vars.aTokenAddresses[vars.i]).transferUnderlyingTo(receiverAddress, amounts[vars.i]);
    }

    require(
      vars.receiver.executeOperation(assets, amounts, vars.premiums, msg.sender, params),
      Errors.LP_INVALID_FLASH_LOAN_EXECUTOR_RETURN
    );

    for (vars.i = 0; vars.i < assets.length; vars.i++) {
      vars.currentAsset = assets[vars.i];
      vars.currentAmount = amounts[vars.i];
      vars.currentPremium = vars.premiums[vars.i];
      vars.currentATokenAddress = vars.aTokenAddresses[vars.i];
      vars.currentAmountPlusPremium = vars.currentAmount.add(vars.currentPremium);

      if (DataTypes.InterestRateMode(modes[vars.i]) == DataTypes.InterestRateMode.NONE) {
        DataTypes.ReserveData storage reserve = _reserves[vars.currentAsset];
        CachingHelper.CachedData memory cachedData = CachingHelper.fetchData(reserve);

        reserve.updateState(cachedData);
        reserve.cumulateToLiquidityIndex(
          IERC20(vars.currentATokenAddress).totalSupply(),
          vars.currentPremium
        );
        reserve.updateInterestRates(
          cachedData,
          vars.currentAsset,
          vars.currentAmountPlusPremium,
          0
        );

        IERC20(vars.currentAsset).safeTransferFrom(
          receiverAddress,
          vars.currentATokenAddress,
          vars.currentAmountPlusPremium
        );
      } else {
        // If the user chose to not return the funds, the system checks if there is enough collateral and
        // eventually opens a debt position
        _executeBorrow(
          ExecuteBorrowParams(
            vars.currentAsset,
            msg.sender,
            onBehalfOf,
            vars.currentAmount,
            modes[vars.i],
            referralCode,
            false
          )
        );
      }
      emit FlashLoan(
        receiverAddress,
        msg.sender,
        vars.currentAsset,
        vars.currentAmount,
        vars.currentPremium,
        referralCode
      );
    }
  }

  /**
   * @dev Mints the assets accrued through the reserve factor to the treasury in the form of aTokens
   * @param reserves The list of reserves for which the minting needs to be executed
   **/
  function mintToTreasury(address[] calldata reserves) public {
    for (uint256 i = 0; i < reserves.length; i++) {
      address reserveAddress = reserves[i];

      DataTypes.ReserveData storage reserve = _reserves[reserveAddress];

      // this cover both inactive reserves and invalid reserves since the flag will be 0 for both
      if (!reserve.configuration.getActive()) {
        continue;
      }

      uint256 accruedToTreasury = reserve.accruedToTreasury;

      if (accruedToTreasury != 0) {
        uint256 normalizedIncome = reserve.getNormalizedIncome();
        uint256 amountToMint = accruedToTreasury.rayMul(normalizedIncome);
        IAToken(reserve.aTokenAddress).mintToTreasury(amountToMint, normalizedIncome);

        reserve.accruedToTreasury = 0;
        emit MintedToTreasury(reserveAddress, amountToMint);
      }
    }
  }

  /**
   * @dev Returns the state and configuration of the reserve
   * @param asset The address of the underlying asset of the reserve
   * @return The state of the reserve
   **/
  function getReserveData(address asset)
    external
    view
    override
    returns (DataTypes.ReserveData memory)
  {
    return _reserves[asset];
  }

  /**
   * @dev Returns the user account data across all the reserves
   * @param user The address of the user
   * @return totalCollateralETH the total collateral in ETH of the user
   * @return totalDebtETH the total debt in ETH of the user
   * @return availableBorrowsETH the borrowing power left of the user
   * @return currentLiquidationThreshold the liquidation threshold of the user
   * @return ltv the loan to value of the user
   * @return healthFactor the current health factor of the user
   **/
  function getUserAccountData(address user)
    external
    view
    override
    returns (
      uint256 totalCollateralETH,
      uint256 totalDebtETH,
      uint256 availableBorrowsETH,
      uint256 currentLiquidationThreshold,
      uint256 ltv,
      uint256 healthFactor
    )
  {
    (
      totalCollateralETH,
      totalDebtETH,
      ltv,
      currentLiquidationThreshold,
      healthFactor
    ) = GenericLogic.calculateUserAccountData(
      user,
      _reserves,
      _usersConfig[user],
      _reservesList,
      _reservesCount,
      _addressesProvider.getPriceOracle()
    );

    availableBorrowsETH = GenericLogic.calculateAvailableBorrowsETH(
      totalCollateralETH,
      totalDebtETH,
      ltv
    );
  }

  /**
   * @dev Returns the configuration of the reserve
   * @param asset The address of the underlying asset of the reserve
   * @return The configuration of the reserve
   **/
  function getConfiguration(address asset)
    external
    view
    override
    returns (DataTypes.ReserveConfigurationMap memory)
  {
    return _reserves[asset].configuration;
  }

  /**
   * @dev Returns the configuration of the user across all the reserves
   * @param user The user address
   * @return The configuration of the user
   **/
  function getUserConfiguration(address user)
    external
    view
    override
    returns (DataTypes.UserConfigurationMap memory)
  {
    return _usersConfig[user];
  }

  /**
   * @dev Returns the normalized income per unit of asset
   * @param asset The address of the underlying asset of the reserve
   * @return The reserve's normalized income
   */
  function getReserveNormalizedIncome(address asset)
    external
    view
    virtual
    override
    returns (uint256)
  {
    return _reserves[asset].getNormalizedIncome();
  }

  /**
   * @dev Returns the normalized variable debt per unit of asset
   * @param asset The address of the underlying asset of the reserve
   * @return The reserve normalized variable debt
   */
  function getReserveNormalizedVariableDebt(address asset)
    external
    view
    override
    returns (uint256)
  {
    return _reserves[asset].getNormalizedDebt();
  }

  /**
   * @dev Returns if the LendingPool is paused
   */
  function paused() external view override returns (bool) {
    return _paused;
  }

  /**
   * @dev Returns the list of the initialized reserves
   **/
  function getReservesList() external view override returns (address[] memory) {
    address[] memory _activeReserves = new address[](_reservesCount);

    for (uint256 i = 0; i < _reservesCount; i++) {
      _activeReserves[i] = _reservesList[i];
    }
    return _activeReserves;
  }

  /**
   * @dev Returns the cached LendingPoolAddressesProvider connected to this contract
   **/
  function getAddressesProvider() external view override returns (ILendingPoolAddressesProvider) {
    return _addressesProvider;
  }

  /**
   * @dev Returns the percentage of available liquidity that can be borrowed at once at stable rate
   */
  function MAX_STABLE_RATE_BORROW_SIZE_PERCENT() public view returns (uint256) {
    return _maxStableRateBorrowSizePercent;
  }

  /**
   * @dev Returns the fee on flash loans
   */
  function FLASHLOAN_PREMIUM_TOTAL() public view returns (uint256) {
    return _flashLoanPremiumTotal;
  }

  /**
   * @dev Returns the maximum number of reserves supported to be listed in this LendingPool
   */
  function MAX_NUMBER_RESERVES() public view returns (uint256) {
    return _maxNumberOfReserves;
  }

  /**
   * @dev Validates and finalizes an aToken transfer
   * - Only callable by the overlying aToken of the `asset`
   * @param asset The address of the underlying asset of the aToken
   * @param from The user from which the aTokens are transferred
   * @param to The user receiving the aTokens
   * @param amount The amount being transferred/withdrawn
   * @param balanceFromBefore The aToken balance of the `from` user before the transfer
   * @param balanceToBefore The aToken balance of the `to` user before the transfer
   */
  function finalizeTransfer(
    address asset,
    address from,
    address to,
    uint256 amount,
    uint256 balanceFromBefore,
    uint256 balanceToBefore
  ) external override whenNotPaused {
    require(msg.sender == _reserves[asset].aTokenAddress, Errors.LP_CALLER_MUST_BE_AN_ATOKEN);

    ValidationLogic.validateTransfer(_reserves[asset]);

    uint256 reserveId = _reserves[asset].id;

    if (from != to) {
      DataTypes.UserConfigurationMap storage fromConfig = _usersConfig[from];

      if (fromConfig.isUsingAsCollateral(reserveId)) {
        if (fromConfig.isBorrowingAny()) {
          ValidationLogic.validateHealthFactor(
            from,
            _reserves,
            _usersConfig[from],
            _reservesList,
            _reservesCount,
            _addressesProvider.getPriceOracle()
          );
        }
        if (balanceFromBefore.sub(amount) == 0) {
          fromConfig.setUsingAsCollateral(reserveId, false);
          emit ReserveUsedAsCollateralDisabled(asset, from);
        }
      }

      if (balanceToBefore == 0 && amount != 0) {
        DataTypes.UserConfigurationMap storage toConfig = _usersConfig[to];
        toConfig.setUsingAsCollateral(reserveId, true);
        emit ReserveUsedAsCollateralEnabled(asset, to);
      }
    }
  }

  /**
   * @dev Initializes a reserve, activating it, assigning an aToken and debt tokens and an
   * interest rate strategy
   * - Only callable by the LendingPoolConfigurator contract
   * @param asset The address of the underlying asset of the reserve
   * @param aTokenAddress The address of the aToken that will be assigned to the reserve
   * @param stableDebtAddress The address of the StableDebtToken that will be assigned to the reserve
   * @param aTokenAddress The address of the VariableDebtToken that will be assigned to the reserve
   * @param interestRateStrategyAddress The address of the interest rate strategy contract
   **/
  function initReserve(
    address asset,
    address aTokenAddress,
    address stableDebtAddress,
    address variableDebtAddress,
    address interestRateStrategyAddress
  ) external override onlyLendingPoolConfigurator {
    require(Address.isContract(asset), Errors.LP_NOT_CONTRACT);
    _reserves[asset].init(
      aTokenAddress,
      stableDebtAddress,
      variableDebtAddress,
      interestRateStrategyAddress
    );
    _addReserveToList(asset);
  }

  /**
   * @dev Updates the address of the interest rate strategy contract
   * - Only callable by the LendingPoolConfigurator contract
   * @param asset The address of the underlying asset of the reserve
   * @param rateStrategyAddress The address of the interest rate strategy contract
   **/
  function setReserveInterestRateStrategyAddress(address asset, address rateStrategyAddress)
    external
    override
    onlyLendingPoolConfigurator
  {
    _reserves[asset].interestRateStrategyAddress = rateStrategyAddress;
  }

  /**
   * @dev Sets the configuration bitmap of the reserve as a whole
   * - Only callable by the LendingPoolConfigurator contract
   * @param asset The address of the underlying asset of the reserve
   * @param configuration The new configuration bitmap
   **/
  function setConfiguration(address asset, uint256 configuration)
    external
    override
    onlyLendingPoolConfigurator
  {
    _reserves[asset].configuration.data = configuration;
  }

  /**
   * @dev Set the _pause state of a reserve
   * - Only callable by the LendingPoolConfigurator contract
   * @param val `true` to pause the reserve, `false` to un-pause it
   */
  function setPause(bool val) external override onlyLendingPoolConfigurator {
    _paused = val;
    if (_paused) {
      emit Paused();
    } else {
      emit Unpaused();
    }
  }

  function updateFlashBorrowerAuthorization(address flashBorrower, bool authorized)
    external
    override
    onlyLendingPoolConfigurator
  {
    _authorizedFlashBorrowers[flashBorrower] = authorized;
  }

  function isFlashBorrowerAuthorized(address flashBorrower) external view override returns (bool) {
    return _authorizedFlashBorrowers[flashBorrower];
  }

  struct ExecuteBorrowParams {
    address asset;
    address user;
    address onBehalfOf;
    uint256 amount;
    uint256 interestRateMode;
    uint16 referralCode;
    bool releaseUnderlying;
  }

  function _executeBorrow(ExecuteBorrowParams memory vars) internal {
    DataTypes.ReserveData storage reserve = _reserves[vars.asset];
    DataTypes.UserConfigurationMap storage userConfig = _usersConfig[vars.onBehalfOf];
    CachingHelper.CachedData memory cachedData = CachingHelper.fetchData(reserve);

    reserve.updateState(cachedData);

    ValidationLogic.validateBorrow(
      cachedData,
      vars.asset,
      vars.onBehalfOf,
      vars.amount,
      vars.interestRateMode,
      _maxStableRateBorrowSizePercent,
      _reserves,
      userConfig,
      _reservesList,
      _reservesCount,
      _addressesProvider.getPriceOracle()
    );

    uint256 currentStableRate = 0;

    bool isFirstBorrowing = false;
    if (DataTypes.InterestRateMode(vars.interestRateMode) == DataTypes.InterestRateMode.STABLE) {
      currentStableRate = reserve.currentStableBorrowRate;

      isFirstBorrowing = IStableDebtToken(cachedData.stableDebtTokenAddress).mint(
        vars.user,
        vars.onBehalfOf,
        vars.amount,
        currentStableRate
      );

      cachedData.newPrincipalStableDebt = cachedData.newTotalStableDebt = cachedData
        .oldTotalStableDebt
        .add(vars.amount);
      
    } else {
      isFirstBorrowing = IVariableDebtToken(cachedData.variableDebtTokenAddress).mint(
        vars.user,
        vars.onBehalfOf,
        vars.amount,
        cachedData.newVariableBorrowIndex
      );

      cachedData.newScaledVariableDebt = cachedData.newScaledVariableDebt.add(
        vars.amount.rayDiv(cachedData.newVariableBorrowIndex)
      );
    }

    if (isFirstBorrowing) {
      userConfig.setBorrowing(reserve.id, true);
    }

    reserve.updateInterestRates(
      cachedData,
      vars.asset,
      0,
      vars.releaseUnderlying ? vars.amount : 0
    );

    if (vars.releaseUnderlying) {
      IAToken(cachedData.aTokenAddress).transferUnderlyingTo(vars.user, vars.amount);
    }

    emit Borrow(
      vars.asset,
      vars.user,
      vars.onBehalfOf,
      vars.amount,
      vars.interestRateMode,
      DataTypes.InterestRateMode(vars.interestRateMode) == DataTypes.InterestRateMode.STABLE
        ? currentStableRate
        : reserve.currentVariableBorrowRate,
      vars.referralCode
    );
  }

  function _executeDeposit(
    address asset,
    uint256 amount,
    address onBehalfOf,
    uint16 referralCode
  ) internal {
    DataTypes.ReserveData storage reserve = _reserves[asset];
    CachingHelper.CachedData memory cachedData = CachingHelper.fetchData(reserve);

    reserve.updateState(cachedData);

    ValidationLogic.validateDeposit(reserve, cachedData, amount);

    reserve.updateInterestRates(cachedData, asset, amount, 0);

    IERC20(asset).safeTransferFrom(msg.sender, cachedData.aTokenAddress, amount);

    bool isFirstDeposit =
      IAToken(cachedData.aTokenAddress).mint(onBehalfOf, amount, cachedData.newLiquidityIndex);

    if (isFirstDeposit) {
      _usersConfig[onBehalfOf].setUsingAsCollateral(reserve.id, true);
      emit ReserveUsedAsCollateralEnabled(asset, onBehalfOf);
    }

    emit Deposit(asset, msg.sender, onBehalfOf, amount, referralCode);
  }

  function _executeWithdraw(
    address asset,
    uint256 amount,
    address to
  ) internal returns (uint256) {
    DataTypes.ReserveData storage reserve = _reserves[asset];
    DataTypes.UserConfigurationMap storage userConfig = _usersConfig[msg.sender];
    CachingHelper.CachedData memory cachedData = CachingHelper.fetchData(reserve);

    reserve.updateState(cachedData);

    uint256 userBalance =
      IAToken(cachedData.aTokenAddress).scaledBalanceOf(msg.sender).rayMul(
        cachedData.newLiquidityIndex
      );

    uint256 amountToWithdraw = amount;

    if (amount == type(uint256).max) {
      amountToWithdraw = userBalance;
    }

    ValidationLogic.validateWithdraw(reserve, amountToWithdraw, userBalance);

    reserve.updateInterestRates(cachedData, asset, 0, amountToWithdraw);

    IAToken(cachedData.aTokenAddress).burn(
      msg.sender,
      to,
      amountToWithdraw,
      cachedData.newLiquidityIndex
    );

    if (userConfig.isUsingAsCollateral(reserve.id)) {
      if (userConfig.isBorrowingAny()) {
        ValidationLogic.validateHealthFactor(
          msg.sender,
          _reserves,
          userConfig,
          _reservesList,
          _reservesCount,
          _addressesProvider.getPriceOracle()
        );
      }

      if (amountToWithdraw == userBalance) {
        userConfig.setUsingAsCollateral(reserve.id, false);
        emit ReserveUsedAsCollateralDisabled(asset, msg.sender);
      }
    }

    emit Withdraw(asset, msg.sender, to, amountToWithdraw);

    return amountToWithdraw;
  }

  function _executeRepay(
    address asset,
    uint256 amount,
    uint256 rateMode,
    address onBehalfOf
  ) internal returns (uint256) {
    DataTypes.ReserveData storage reserve = _reserves[asset];
    CachingHelper.CachedData memory cachedData = CachingHelper.fetchData(reserve);

    (uint256 stableDebt, uint256 variableDebt) = Helpers.getUserCurrentDebt(onBehalfOf, reserve);

    DataTypes.InterestRateMode interestRateMode = DataTypes.InterestRateMode(rateMode);

    ValidationLogic.validateRepay(
      reserve,
      amount,
      interestRateMode,
      onBehalfOf,
      stableDebt,
      variableDebt
    );

    uint256 paybackAmount =
      interestRateMode == DataTypes.InterestRateMode.STABLE ? stableDebt : variableDebt;

    if (amount < paybackAmount) {
      paybackAmount = amount;
    }

    reserve.updateState(cachedData);

    if (interestRateMode == DataTypes.InterestRateMode.STABLE) {
      IStableDebtToken(cachedData.stableDebtTokenAddress).burn(onBehalfOf, paybackAmount);
      cachedData.newPrincipalStableDebt = cachedData.newTotalStableDebt = cachedData
        .oldTotalStableDebt
        .sub(paybackAmount);
    } else {
      IVariableDebtToken(cachedData.variableDebtTokenAddress).burn(
        onBehalfOf,
        paybackAmount,
        cachedData.newVariableBorrowIndex
      );
      cachedData.newScaledVariableDebt = cachedData.oldScaledVariableDebt.sub(
        paybackAmount.rayDiv(cachedData.newVariableBorrowIndex)
      );
    }

    reserve.updateInterestRates(cachedData, asset, paybackAmount, 0);

    if (stableDebt.add(variableDebt).sub(paybackAmount) == 0) {
      _usersConfig[onBehalfOf].setBorrowing(reserve.id, false);
    }

    IERC20(asset).safeTransferFrom(msg.sender, cachedData.aTokenAddress, paybackAmount);

    IAToken(cachedData.aTokenAddress).handleRepayment(msg.sender, paybackAmount);

    emit Repay(asset, onBehalfOf, msg.sender, paybackAmount);

    return paybackAmount;
  }

  function _addReserveToList(address asset) internal {
    uint256 reservesCount = _reservesCount;

    require(reservesCount < _maxNumberOfReserves, Errors.LP_NO_MORE_RESERVES_ALLOWED);

    bool reserveAlreadyAdded = _reserves[asset].id != 0 || _reservesList[0] == asset;

    if (!reserveAlreadyAdded) {
      _reserves[asset].id = uint8(reservesCount);
      _reservesList[reservesCount] = asset;

      _reservesCount = reservesCount + 1;
    }
  }
}<|MERGE_RESOLUTION|>--- conflicted
+++ resolved
@@ -451,12 +451,9 @@
     uint256 currentPremium;
     uint256 currentAmountPlusPremium;
     address debtToken;
-<<<<<<< HEAD
     address[] aTokenAddresses;
     uint256[] premiums;
-=======
     uint256 flashloanPremiumTotal;
->>>>>>> 8926371a
   }
 
   /**
@@ -490,25 +487,14 @@
     vars.aTokenAddresses = new address[](assets.length);
     vars.premiums = new uint256[](assets.length);
 
-<<<<<<< HEAD
     ValidationLogic.validateFlashloan(assets, amounts, _reserves);
 
-=======
-    address[] memory aTokenAddresses = new address[](assets.length);
-    uint256[] memory premiums = new uint256[](assets.length);
->>>>>>> 8926371a
     vars.receiver = IFlashLoanReceiver(receiverAddress);
     vars.flashloanPremiumTotal = _authorizedFlashBorrowers[msg.sender] ? 0 : _flashLoanPremiumTotal;
 
     for (vars.i = 0; vars.i < assets.length; vars.i++) {
       vars.aTokenAddresses[vars.i] = _reserves[assets[vars.i]].aTokenAddress;
-
-<<<<<<< HEAD
-      vars.premiums[vars.i] = amounts[vars.i].mul(_flashLoanPremiumTotal).div(10000);
-=======
-      premiums[vars.i] = amounts[vars.i].percentMul(vars.flashloanPremiumTotal);
->>>>>>> 8926371a
-
+      vars.premiums[vars.i] = amounts[vars.i].percentMul(vars.flashloanPremiumTotal);
       IAToken(vars.aTokenAddresses[vars.i]).transferUnderlyingTo(receiverAddress, amounts[vars.i]);
     }
 
