--- conflicted
+++ resolved
@@ -59,7 +59,7 @@
    * @return the stable rate of user
    **/
   function getUserStableRate(address user) external virtual override view returns (uint256) {
-    return _usersData[user].dataField;
+    return _usersData[user];
   }
 
   /**
@@ -67,12 +67,8 @@
    * @return the accumulated debt of the user
    **/
   function balanceOf(address account) public virtual override view returns (uint256) {
-<<<<<<< HEAD
     uint256 accountBalance = principalBalanceOf(account);
-=======
-    uint256 accountBalance = _usersData[account].balance;
-    uint256 stableRate = _usersData[account].dataField;
->>>>>>> 0085458d
+    uint256 stableRate = _usersData[account];
     if (accountBalance == 0) {
       return 0;
     }
@@ -117,14 +113,13 @@
     vars.amountInRay = amount.wadToRay();
 
     //calculates the new stable rate for the user
-    vars.newStableRate = uint256(_usersData[user]
-      .dataField)
+    vars.newStableRate = _usersData[user]
       .rayMul(currentBalance.wadToRay())
       .add(vars.amountInRay.rayMul(rate))
       .rayDiv(currentBalance.add(amount).wadToRay());
 
     require(vars.newStableRate < (1 << 128), "Debt token: stable rate overflow");
-    _usersData[user].dataField = uint128(vars.newStableRate);
+    _usersData[user] = vars.newStableRate;
 
     //solium-disable-next-line
     _timestamps[user] = uint40(block.timestamp);
@@ -167,12 +162,12 @@
     } else {
       _avgStableRate = _avgStableRate
         .rayMul(supplyBeforeBurn.wadToRay())
-        .sub(uint256(_usersData[user].dataField).rayMul(amount.wadToRay()))
+        .sub(_usersData[user].rayMul(amount.wadToRay()))
         .rayDiv(supplyAfterBurn.wadToRay());
     }
 
     if (amount == currentBalance) {
-      _usersData[user].dataField = 0;
+      _usersData[user] = 0;
       _timestamps[user] = 0;
     } else {
       //solium-disable-next-line
