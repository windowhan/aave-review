--- conflicted
+++ resolved
@@ -11,25 +11,7 @@
    * @param value the amount to be redeemed
    * @param index the last index of the reserve
    **/
-<<<<<<< HEAD
   event Burn(address indexed from, address indexed target, uint256 value, uint256 index);
-
-  /**
-   * @dev emitted after the mint action
-   * @param from the address performing the mint
-   * @param value the amount to be minted
-   * @param index the last index of the reserve
-   **/
-  event Mint(address indexed from, uint256 value, uint256 index);
-
-=======
-  event Burn(
-    address indexed from,
-    address indexed target,
-    uint256 value,
-    uint256 index
-  );
->>>>>>> 7a0d201f
   /**
    * @dev emitted during the transfer action
    * @param from the address from which the tokens are being transferred
@@ -37,17 +19,8 @@
    * @param value the amount to be minted
    * @param index the last index of the reserve
    **/
-<<<<<<< HEAD
   event BalanceTransfer(address indexed from, address indexed to, uint256 value, uint256 index);
 
-=======
-  event BalanceTransfer(
-    address indexed from,
-    address indexed to,
-    uint256 value,
-    uint256 index
-  );
->>>>>>> 7a0d201f
   /**
    * @dev burns the aTokens and sends the equivalent amount of underlying to the target.
    * only lending pools can call this function
@@ -62,25 +35,11 @@
   ) external;
 
   /**
-<<<<<<< HEAD
-   * @dev mints aTokens to user
-   * only lending pools can call this function
-   * @param user the address receiving the minted tokens
-   * @param amount the amount of tokens to mint
-   * @param index the liquidity index
-   */
-  function mint(
-    address user,
-    uint256 amount,
-    uint256 index
-  ) external;
-=======
    * @dev mints aTokens to the reserve treasury
    * @param amount the amount to mint
    * @param index the liquidity index of the reserve
    **/
   function mintToTreasury(uint256 amount, uint256 index) external;
->>>>>>> 7a0d201f
 
   /**
    * @dev transfers tokens in the event of a borrow being liquidated, in case the liquidators reclaims the aToken
@@ -95,7 +54,6 @@
     uint256 value
   ) external;
 
-  
   function isTransferAllowed(address user, uint256 amount) external view returns (bool);
 
   /**
@@ -105,6 +63,4 @@
    * @return the amount transferred
    **/
   function transferUnderlyingTo(address user, uint256 amount) external returns (uint256);
-
-
 }