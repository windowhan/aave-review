--- conflicted
+++ resolved
@@ -71,8 +71,6 @@
     );
   }
 
-<<<<<<< HEAD
-=======
   /**
    * @dev Function to make a function callable only when the contract is not paused.
    *
@@ -83,12 +81,7 @@
   function whenNotPaused() internal view {
     require(!_paused, Errors.IS_PAUSED);
   }
-
-  uint256 public constant UINT_MAX_VALUE = uint256(-1);
-
-  uint256 public constant LENDINGPOOL_REVISION = 0x2;
-
->>>>>>> d06e3a39
+ 
   function getRevision() internal override pure returns (uint256) {
     return LENDINGPOOL_REVISION;
   }
@@ -268,20 +261,9 @@
     uint256 rateMode,
     address onBehalfOf
   ) external override {
-<<<<<<< HEAD
-=======
-    whenNotPaused();
-    _executeRepay(asset, msg.sender, amount, rateMode, onBehalfOf);
-  }
-
-  function _executeRepay(
-    address asset,
-    address user,
-    uint256 amount,
-    uint256 rateMode,
-    address onBehalfOf
-  ) internal {
->>>>>>> d06e3a39
+    
+    whenNotPaused();
+    
     ReserveLogic.ReserveData storage reserve = _reserves[asset];
 
     (uint256 stableDebt, uint256 variableDebt) = Helpers.getUserCurrentDebt(onBehalfOf, reserve);
@@ -858,6 +840,105 @@
     return _reserves[asset].configuration;
   }
 
+  // internal functions
+
+  struct ExecuteBorrowParams {
+    address asset;
+    address user;
+    address onBehalfOf;
+    uint256 amount;
+    uint256 interestRateMode;
+    address aTokenAddress;
+    uint16 referralCode;
+    bool releaseUnderlying;
+  }
+
+  /**
+   * @dev Internal function to execute a borrowing action, allowing to transfer or not the underlying
+   * @param vars Input struct for the borrowing action, in order to avoid STD errors
+   **/
+  function _executeBorrow(ExecuteBorrowParams memory vars) internal {
+    ReserveLogic.ReserveData storage reserve = _reserves[vars.asset];
+    UserConfiguration.Map storage userConfig = _usersConfig[vars.onBehalfOf];
+
+    address oracle = _addressesProvider.getPriceOracle();
+
+    uint256 amountInETH = IPriceOracleGetter(oracle).getAssetPrice(vars.asset).mul(vars.amount).div(
+      10**reserve.configuration.getDecimals()
+    );
+
+    ValidationLogic.validateBorrow(
+      reserve,
+      vars.onBehalfOf,
+      vars.amount,
+      amountInETH,
+      vars.interestRateMode,
+      MAX_STABLE_RATE_BORROW_SIZE_PERCENT,
+      _reserves,
+      userConfig,
+      _reservesList,
+      oracle
+    );
+
+    uint256 reserveId = reserve.id;
+    if (!userConfig.isBorrowing(reserveId)) {
+      userConfig.setBorrowing(reserveId, true);
+    }
+
+    reserve.updateState();
+
+    //caching the current stable borrow rate
+    uint256 currentStableRate = 0;
+
+    if (
+      ReserveLogic.InterestRateMode(vars.interestRateMode) == ReserveLogic.InterestRateMode.STABLE
+    ) {
+      currentStableRate = reserve.currentStableBorrowRate;
+
+      IStableDebtToken(reserve.stableDebtTokenAddress).mint(vars.user, vars.amount, currentStableRate);
+    } else {
+      IVariableDebtToken(reserve.variableDebtTokenAddress).mint(vars.user, vars.amount, reserve.variableBorrowIndex);
+    }
+
+    reserve.updateInterestRates(
+      vars.asset,
+      vars.aTokenAddress,
+      0,
+      vars.releaseUnderlying ? vars.amount : 0
+    );
+
+    if (vars.releaseUnderlying) {
+      IAToken(vars.aTokenAddress).transferUnderlyingTo(vars.user, vars.amount);
+    }
+
+    emit Borrow(
+      vars.asset,
+      vars.user,
+      vars.onBehalfOf,
+      vars.amount,
+      vars.interestRateMode,
+      ReserveLogic.InterestRateMode(vars.interestRateMode) == ReserveLogic.InterestRateMode.STABLE
+        ? currentStableRate
+        : reserve.currentVariableBorrowRate,
+      vars.referralCode
+    );
+  }
+
+  /**
+   * @dev adds a reserve to the array of the _reserves address
+   **/
+  function _addReserveToList(address asset) internal {
+    bool reserveAlreadyAdded = false;
+    for (uint256 i = 0; i < _reservesList.length; i++)
+      if (_reservesList[i] == asset) {
+        reserveAlreadyAdded = true;
+      }
+    if (!reserveAlreadyAdded) {
+      _reserves[asset].id = uint8(_reservesList.length);
+      _reservesList.push(asset);
+    }
+  }
+
   /**
    * @dev returns the normalized income per unit of asset
    * @param asset the address of the reserve
@@ -893,6 +974,7 @@
     address user,
     uint256 amount
   ) external override view returns (bool) {
+    whenNotPaused();
     return
       GenericLogic.balanceDecreaseAllowed(
         asset,
@@ -919,169 +1001,6 @@
     return _addressesProvider;
   }
 
-  // internal functions
-
-  struct ExecuteBorrowParams {
-    address asset;
-    address user;
-    address onBehalfOf;
-    uint256 amount;
-    uint256 interestRateMode;
-    address aTokenAddress;
-    uint16 referralCode;
-    bool releaseUnderlying;
-  }
-
-  /**
-   * @dev Internal function to execute a borrowing action, allowing to transfer or not the underlying
-   * @param vars Input struct for the borrowing action, in order to avoid STD errors
-   **/
-  function _executeBorrow(ExecuteBorrowParams memory vars) internal {
-    ReserveLogic.ReserveData storage reserve = _reserves[vars.asset];
-    UserConfiguration.Map storage userConfig = _usersConfig[vars.onBehalfOf];
-
-    address oracle = _addressesProvider.getPriceOracle();
-
-    uint256 amountInETH = IPriceOracleGetter(oracle).getAssetPrice(vars.asset).mul(vars.amount).div(
-      10**reserve.configuration.getDecimals()
-    );
-
-    ValidationLogic.validateBorrow(
-      reserve,
-      vars.onBehalfOf,
-      vars.amount,
-      amountInETH,
-      vars.interestRateMode,
-      MAX_STABLE_RATE_BORROW_SIZE_PERCENT,
-      _reserves,
-      userConfig,
-      _reservesList,
-      oracle
-    );
-
-    uint256 reserveId = reserve.id;
-    if (!userConfig.isBorrowing(reserveId)) {
-      userConfig.setBorrowing(reserveId, true);
-    }
-
-    reserve.updateState();
-
-    //caching the current stable borrow rate
-    uint256 currentStableRate = 0;
-
-    if (
-      ReserveLogic.InterestRateMode(vars.interestRateMode) == ReserveLogic.InterestRateMode.STABLE
-    ) {
-      currentStableRate = reserve.currentStableBorrowRate;
-
-      IStableDebtToken(reserve.stableDebtTokenAddress).mint(vars.user, vars.amount, currentStableRate);
-    } else {
-      IVariableDebtToken(reserve.variableDebtTokenAddress).mint(vars.user, vars.amount, reserve.variableBorrowIndex);
-    }
-
-    reserve.updateInterestRates(
-      vars.asset,
-      vars.aTokenAddress,
-      0,
-      vars.releaseUnderlying ? vars.amount : 0
-    );
-
-    if (vars.releaseUnderlying) {
-      IAToken(vars.aTokenAddress).transferUnderlyingTo(vars.user, vars.amount);
-    }
-
-    emit Borrow(
-      vars.asset,
-      vars.user,
-      vars.onBehalfOf,
-      vars.amount,
-      vars.interestRateMode,
-      ReserveLogic.InterestRateMode(vars.interestRateMode) == ReserveLogic.InterestRateMode.STABLE
-        ? currentStableRate
-        : reserve.currentVariableBorrowRate,
-      vars.referralCode
-    );
-  }
-
-  /**
-   * @dev adds a reserve to the array of the _reserves address
-   **/
-  function _addReserveToList(address asset) internal {
-    bool reserveAlreadyAdded = false;
-    for (uint256 i = 0; i < _reservesList.length; i++)
-      if (_reservesList[i] == asset) {
-        reserveAlreadyAdded = true;
-      }
-    if (!reserveAlreadyAdded) {
-      _reserves[asset].id = uint8(_reservesList.length);
-      _reservesList.push(asset);
-    }
-  }
-<<<<<<< HEAD
-=======
-
-  /**
-   * @dev returns the normalized income per unit of asset
-   * @param asset the address of the reserve
-   * @return the reserve normalized income
-   */
-  function getReserveNormalizedIncome(address asset) external override view returns (uint256) {
-    return _reserves[asset].getNormalizedIncome();
-  }
-
-  /**
-   * @dev returns the normalized variable debt per unit of asset
-   * @param asset the address of the reserve
-   * @return the reserve normalized debt
-   */
-  function getReserveNormalizedVariableDebt(address asset)
-    external
-    override
-    view
-    returns (uint256)
-  {
-    return _reserves[asset].getNormalizedDebt();
-  }
-
-  /**
-   * @dev validate if a balance decrease for an asset is allowed
-   * @param asset the address of the reserve
-   * @param user the user related to the balance decrease
-   * @param amount the amount being transferred/redeemed
-   * @return true if the balance decrease can be allowed, false otherwise
-   */
-  function balanceDecreaseAllowed(
-    address asset,
-    address user,
-    uint256 amount
-  ) external override view returns (bool) {
-    whenNotPaused();
-    return
-      GenericLogic.balanceDecreaseAllowed(
-        asset,
-        user,
-        amount,
-        _reserves,
-        _usersConfig[user],
-        _reservesList,
-        _addressesProvider.getPriceOracle()
-      );
-  }
-
-  /**
-   * @dev returns the list of the initialized reserves
-   **/
-  function getReservesList() external view returns (address[] memory) {
-    return _reservesList;
-  }
-
-  /**
-   * @dev returns the addresses provider
-   **/
-  function getAddressesProvider() external view returns (ILendingPoolAddressesProvider) {
-    return _addressesProvider;
-  }
-
   /**
    * @dev Set the _pause state
    * @param val the boolean value to set the current pause state of LendingPool
@@ -1103,5 +1022,4 @@
   function paused() external view override returns(bool) {
     return _paused;
   }
->>>>>>> d06e3a39
 }