--- conflicted
+++ resolved
@@ -723,7 +723,7 @@
     return _reserves[asset].configuration;
   }
 
-    /**
+  /**
    * @dev returns the configuration of the user for the specific reserve
    * @param user the user
    * @return the configuration of the user
@@ -737,7 +737,7 @@
     return _usersConfig[user];
   }
 
-    /**
+  /**
    * @dev returns the normalized income per unit of asset
    * @param asset the address of the reserve
    * @return the reserve normalized income
@@ -760,7 +760,7 @@
     return _reserves[asset].getNormalizedDebt();
   }
 
-   /**
+  /**
    * @dev Returns if the LendingPool is paused
    */
   function paused() external override view returns (bool) {
@@ -813,8 +813,8 @@
   }
 
   /**
-  * @dev avoids direct transfers of ETH
-  **/
+   * @dev avoids direct transfers of ETH
+   **/
   receive() external payable {
     revert();
   }
@@ -856,10 +856,10 @@
   }
 
   /**
-  * @dev sets the configuration map of the reserve
-  * @param asset the address of the reserve
-  * @param configuration the configuration map
-  **/
+   * @dev sets the configuration map of the reserve
+   * @param asset the address of the reserve
+   * @param configuration the configuration map
+   **/
   function setConfiguration(address asset, uint256 configuration) external override {
     _onlyLendingPoolConfigurator();
     _reserves[asset].configuration.data = configuration;
@@ -879,6 +879,7 @@
       emit Unpaused();
     }
   }
+
   // internal functions
   struct ExecuteBorrowParams {
     address asset;
@@ -986,97 +987,4 @@
       _reservesCount++;
     }
   }
-<<<<<<< HEAD
-=======
-
-  /**
-   * @dev returns the normalized income per unit of asset
-   * @param asset the address of the reserve
-   * @return the reserve normalized income
-   */
-  function getReserveNormalizedIncome(address asset) external override view returns (uint256) {
-    return _reserves[asset].getNormalizedIncome();
-  }
-
-  /**
-   * @dev returns the normalized variable debt per unit of asset
-   * @param asset the address of the reserve
-   * @return the reserve normalized debt
-   */
-  function getReserveNormalizedVariableDebt(address asset)
-    external
-    override
-    view
-    returns (uint256)
-  {
-    return _reserves[asset].getNormalizedDebt();
-  }
-
-  /**
-   * @dev validate if a balance decrease for an asset is allowed
-   * @param asset the address of the reserve
-   * @param user the user related to the balance decrease
-   * @param amount the amount being transferred/redeemed
-   * @return true if the balance decrease can be allowed, false otherwise
-   */
-  function balanceDecreaseAllowed(
-    address asset,
-    address user,
-    uint256 amount
-  ) external override view returns (bool) {
-    _whenNotPaused();
-    return
-      GenericLogic.balanceDecreaseAllowed(
-        asset,
-        user,
-        amount,
-        _reserves,
-        _usersConfig[user],
-        _reservesList,
-        _reservesCount,
-        _addressesProvider.getPriceOracle()
-      );
-  }
-
-  /**
-   * @dev Set the _pause state
-   * @param val the boolean value to set the current pause state of LendingPool
-   */
-  function setPause(bool val) external override {
-    _onlyLendingPoolConfigurator();
-
-    _paused = val;
-    if (_paused) {
-      emit Paused();
-    } else {
-      emit Unpaused();
-    }
-  }
-
-  /**
-   * @dev Returns if the LendingPool is paused
-   */
-  function paused() external override view returns (bool) {
-    return _paused;
-  }
-
-  /**
-   * @dev returns the list of the initialized reserves
-   **/
-  function getReservesList() external override view returns (address[] memory) {
-    address[] memory _activeReserves = new address[](_reservesCount);
-
-    for (uint256 i = 0; i < _reservesCount; i++) {
-      _activeReserves[i] = _reservesList[i];
-    }
-    return _activeReserves;
-  }
-
-  /**
-   * @dev returns the addresses provider
-   **/
-  function getAddressesProvider() external view returns (ILendingPoolAddressesProvider) {
-    return _addressesProvider;
-  }
->>>>>>> 20da932c
 }