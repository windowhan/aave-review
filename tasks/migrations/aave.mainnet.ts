import { task } from 'hardhat/config';
<<<<<<< HEAD
=======
import { ExternalProvider } from '@ethersproject/providers';
>>>>>>> 57d9d48b
import { checkVerification } from '../../helpers/etherscan-verification';
import { ConfigNames } from '../../helpers/configuration';
import { EthereumNetworkNames } from '../../helpers/types';
import { printContracts } from '../../helpers/misc-utils';
<<<<<<< HEAD
import { usingTenderly } from '../../helpers/tenderly-utils';
=======
>>>>>>> 57d9d48b

task('aave:mainnet', 'Deploy development enviroment')
  .addFlag('verify', 'Verify contracts at Etherscan')
  .setAction(async ({ verify }, DRE) => {
    const POOL_NAME = ConfigNames.Aave;
    await DRE.run('set-DRE');

    // Prevent loss of gas verifying all the needed ENVs for Etherscan verification
    if (verify) {
      checkVerification();
    }

    console.log('Migration started\n');

    console.log('1. Deploy address provider');
    await DRE.run('full:deploy-address-provider', { pool: POOL_NAME });

    console.log('2. Deploy lending pool');
    await DRE.run('full:deploy-lending-pool');

    console.log('3. Deploy oracles');
    await DRE.run('full:deploy-oracles', { pool: POOL_NAME });

    console.log('4. Deploy Data Provider');
    await DRE.run('full:data-provider', { pool: POOL_NAME });

    console.log('5. Initialize lending pool');
    await DRE.run('full:initialize-lending-pool', { pool: POOL_NAME });

    if (verify) {
      printContracts();
      console.log('4. Veryfing contracts');
      await DRE.run('verify:general', { all: true, pool: POOL_NAME });

      console.log('5. Veryfing aTokens and debtTokens');
      await DRE.run('verify:tokens', { pool: POOL_NAME });
    }

    if (usingTenderly()) {
      const postDeployHead = DRE.tenderlyRPC.getHead();
      console.log('Tenderly UUID', postDeployHead);
    }
    console.log('\nFinished migrations');
    printContracts();
  });<|MERGE_RESOLUTION|>--- conflicted
+++ resolved
@@ -1,16 +1,8 @@
 import { task } from 'hardhat/config';
-<<<<<<< HEAD
-=======
-import { ExternalProvider } from '@ethersproject/providers';
->>>>>>> 57d9d48b
 import { checkVerification } from '../../helpers/etherscan-verification';
 import { ConfigNames } from '../../helpers/configuration';
-import { EthereumNetworkNames } from '../../helpers/types';
 import { printContracts } from '../../helpers/misc-utils';
-<<<<<<< HEAD
 import { usingTenderly } from '../../helpers/tenderly-utils';
-=======
->>>>>>> 57d9d48b
 
 task('aave:mainnet', 'Deploy development enviroment')
   .addFlag('verify', 'Verify contracts at Etherscan')
